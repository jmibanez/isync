--- conflicted
+++ resolved
@@ -1381,26 +1381,15 @@
 		return LIST_BAD;
 	}
 	arg = list->val;
-<<<<<<< HEAD
 	argl = (int)list->len;
-	if (is_inbox( ctx, arg, argl )) {
-		// The server might be weird and have a non-uppercase INBOX. It
-		// may legitimately do so, but we need the canonical spelling.
-		memcpy( arg, "INBOX", 5 );
-	} else if ((l = strlen( ctx->prefix ))) {
-		if (!starts_with( arg, argl, ctx->prefix, l ))
-			return LIST_OK;
-=======
-	argl = list->len;
 	if ((l = strlen( ctx->prefix ))) {
 		if (!starts_with( arg, argl, ctx->prefix, l )) {
 			if (is_inbox( ctx, arg, argl )) {
 				// INBOX and its subfolders bypass the namespace.
 				goto inbox;
 			}
-			goto skip;
-		}
->>>>>>> e4eac03a
+			return LIST_OK;
+		}
 		arg += l;
 		argl -= l;
 		// A folder named "INBOX" would be indistinguishable from the
