/*
 * mbsync - mailbox synchronizer
 * Copyright (C) 2000-2002 Michael R. Elkins <me@mutt.org>
 * Copyright (C) 2002-2006,2008,2010-2013 Oswald Buddenhagen <ossi@users.sf.net>
 * Copyright (C) 2004 Theodore Y. Ts'o <tytso@mit.edu>
 *
 *  This program is free software; you can redistribute it and/or modify
 *  it under the terms of the GNU General Public License as published by
 *  the Free Software Foundation; either version 2 of the License, or
 *  (at your option) any later version.
 *
 *  This program is distributed in the hope that it will be useful,
 *  but WITHOUT ANY WARRANTY; without even the implied warranty of
 *  MERCHANTABILITY or FITNESS FOR A PARTICULAR PURPOSE.  See the
 *  GNU General Public License for more details.
 *
 *  You should have received a copy of the GNU General Public License
 *  along with this program.  If not, see <http://www.gnu.org/licenses/>.
 *
 * As a special exception, mbsync may be linked with the OpenSSL library,
 * despite that library's more restrictive license.
 */

#include "driver.h"

#include "socket.h"

#include <assert.h>
#include <unistd.h>
#include <stdlib.h>
#include <stdio.h>
#include <stddef.h>
#include <limits.h>
#include <string.h>
#include <ctype.h>
#include <time.h>
#include <sys/wait.h>

#ifdef HAVE_LIBSASL
# include <sasl/sasl.h>
# include <sasl/saslutil.h>
#endif

#ifdef HAVE_LIBSSL
enum { SSL_None, SSL_STARTTLS, SSL_IMAPS };
#endif

typedef struct imap_server_conf {
	struct imap_server_conf *next;
	char *name;
	server_conf_t sconf;
	char *user;
	char *pass;
	char *pass_cmd;
	int max_in_progress;
	int cap_mask;
	string_list_t *auth_mechs;
#ifdef HAVE_LIBSSL
	char ssl_type;
#endif
	char failed;
} imap_server_conf_t;

typedef struct imap_store_conf {
	store_conf_t gen;
	imap_server_conf_t *server;
	char delimiter;
	char use_namespace;
} imap_store_conf_t;

typedef struct imap_message {
	message_t gen;
/*	int seq; will be needed when expunges are tracked */
} imap_message_t;

#define NIL	(void*)0x1
#define LIST	(void*)0x2

typedef struct _list {
	struct _list *next, *child;
	char *val;
	int len;
} list_t;

#define MAX_LIST_DEPTH 5

struct imap_store;

typedef struct parse_list_state {
	list_t *head, **stack[MAX_LIST_DEPTH];
	int (*callback)( struct imap_store *ctx, list_t *list, char *cmd );
	int level, need_bytes;
} parse_list_state_t;

struct imap_cmd;

typedef struct imap_store {
	store_t gen;
	const char *label; /* foreign */
	const char *prefix;
	const char *name;
	int ref_count;
	enum { SST_BAD, SST_HALF, SST_GOOD } state;
	/* trash folder's existence is not confirmed yet */
	enum { TrashUnknown, TrashChecking, TrashKnown } trashnc;
	uint got_namespace:1;
	char delimiter[2]; /* hierarchy delimiter */
	list_t *ns_personal, *ns_other, *ns_shared; /* NAMESPACE info */
	message_t **msgapp; /* FETCH results */
	uint caps; /* CAPABILITY results */
	string_list_t *auth_mechs;
	parse_list_state_t parse_list_sts;
	/* command queue */
	int nexttag, num_in_progress;
	struct imap_cmd *pending, **pending_append;
	struct imap_cmd *in_progress, **in_progress_append;
	int buffer_mem; /* memory currently occupied by buffers in the queue */

	/* Used during sequential operations like connect */
	enum { GreetingPending = 0, GreetingBad, GreetingOk, GreetingPreauth } greeting;
	int expectBYE; /* LOGOUT is in progress */
	int expectEOF; /* received LOGOUT's OK or unsolicited BYE */
	int canceling; /* imap_cancel() is in progress */
	union {
		void (*imap_open)( int sts, void *aux );
		void (*imap_cancel)( void *aux );
	} callbacks;
	void *callback_aux;
#ifdef HAVE_LIBSASL
	sasl_conn_t *sasl;
	int sasl_cont;
#endif

	conn_t conn; /* this is BIG, so put it last */
} imap_store_t;

struct imap_cmd {
	struct imap_cmd *next;
	char *cmd;
	int tag;

	struct {
		/* Will be called on each continuation request until it resets this pointer.
		 * Needs to invoke bad_callback and return -1 on error, otherwise return 0. */
		int (*cont)( imap_store_t *ctx, struct imap_cmd *cmd, const char *prompt );
		void (*done)( imap_store_t *ctx, struct imap_cmd *cmd, int response );
		char *data;
		int data_len;
		int uid; /* to identify fetch responses */
		char high_prio; /* if command is queued, put it at the front of the queue. */
		char to_trash; /* we are storing to trash, not current. */
		char create; /* create the mailbox if we get an error which suggests so. */
		char failok; /* Don't complain about NO response. */
	} param;
};

struct imap_cmd_simple {
	struct imap_cmd gen;
	void (*callback)( int sts, void *aux );
	void *callback_aux;
};

struct imap_cmd_fetch_msg {
	struct imap_cmd_simple gen;
	msg_data_t *msg_data;
};

struct imap_cmd_out_uid {
	struct imap_cmd gen;
	void (*callback)( int sts, int uid, void *aux );
	void *callback_aux;
	int out_uid;
};

struct imap_cmd_find_new {
	struct imap_cmd_simple gen;
	int uid;
};

struct imap_cmd_refcounted_state {
	void (*callback)( int sts, void *aux );
	void *callback_aux;
	int ref_count;
	int ret_val;
};

struct imap_cmd_refcounted {
	struct imap_cmd gen;
	struct imap_cmd_refcounted_state *state;
};

#define CAP(cap) (ctx->caps & (1 << (cap)))

enum CAPABILITY {
	NOLOGIN = 0,
#ifdef HAVE_LIBSASL
	SASLIR,
#endif
#ifdef HAVE_LIBSSL
	STARTTLS,
#endif
	UIDPLUS,
	LITERALPLUS,
	MOVE,
	NAMESPACE,
	COMPRESS_DEFLATE
};

static const char *cap_list[] = {
	"LOGINDISABLED",
#ifdef HAVE_LIBSASL
	"SASL-IR",
#endif
#ifdef HAVE_LIBSSL
	"STARTTLS",
#endif
	"UIDPLUS",
	"LITERAL+",
	"MOVE",
	"NAMESPACE",
	"COMPRESS=DEFLATE"
};

#define RESP_OK       0
#define RESP_NO       1
#define RESP_CANCEL   2

static INLINE void imap_ref( imap_store_t *ctx ) { ++ctx->ref_count; }
static int imap_deref( imap_store_t *ctx );

static void imap_invoke_bad_callback( imap_store_t *ctx );

static const char *Flags[] = {
	"Draft",
	"Flagged",
	"Answered",
	"Seen",
	"Deleted",
};

static struct imap_cmd *
new_imap_cmd( int size )
{
	struct imap_cmd *cmd = nfmalloc( size );
	memset( &cmd->param, 0, sizeof(cmd->param) );
	return cmd;
}

#define INIT_IMAP_CMD(type, cmdp, cb, aux) \
	cmdp = (struct type *)new_imap_cmd( sizeof(*cmdp) ); \
	cmdp->callback = cb; \
	cmdp->callback_aux = aux;

#define INIT_IMAP_CMD_X(type, cmdp, cb, aux) \
	cmdp = (struct type *)new_imap_cmd( sizeof(*cmdp) ); \
	cmdp->gen.callback = cb; \
	cmdp->gen.callback_aux = aux;

static void
done_imap_cmd( imap_store_t *ctx, struct imap_cmd *cmd, int response )
{
	cmd->param.done( ctx, cmd, response );
	if (cmd->param.data) {
		free( cmd->param.data );
		ctx->buffer_mem -= cmd->param.data_len;
	}
	free( cmd->cmd );
	free( cmd );
}

static void
send_imap_cmd( imap_store_t *ctx, struct imap_cmd *cmd )
{
	int bufl, litplus, iovcnt = 1;
	const char *buffmt;
	conn_iovec_t iov[3];
	char buf[1024];

	cmd->tag = ++ctx->nexttag;
	if (!cmd->param.data) {
		buffmt = "%d %s\r\n";
		litplus = 0;
	} else if ((cmd->param.to_trash && ctx->trashnc == TrashUnknown) || !CAP(LITERALPLUS) || cmd->param.data_len >= 100*1024) {
		buffmt = "%d %s{%d}\r\n";
		litplus = 0;
	} else {
		buffmt = "%d %s{%d+}\r\n";
		litplus = 1;
	}
	bufl = nfsnprintf( buf, sizeof(buf), buffmt,
	                   cmd->tag, cmd->cmd, cmd->param.data_len );
	if (DFlags & DEBUG_NET) {
		if (ctx->num_in_progress)
			printf( "(%d in progress) ", ctx->num_in_progress );
		if (starts_with( cmd->cmd, -1, "LOGIN", 5 ))
			printf( "%s>>> %d LOGIN <user> <pass>\n", ctx->label, cmd->tag );
		else if (starts_with( cmd->cmd, -1, "AUTHENTICATE PLAIN", 18 ))
			printf( "%s>>> %d AUTHENTICATE PLAIN <authdata>\n", ctx->label, cmd->tag );
		else
			printf( "%s>>> %s", ctx->label, buf );
		fflush( stdout );
	}
	iov[0].buf = buf;
	iov[0].len = bufl;
	iov[0].takeOwn = KeepOwn;
	if (litplus) {
		iov[1].buf = cmd->param.data;
		iov[1].len = cmd->param.data_len;
		iov[1].takeOwn = GiveOwn;
		cmd->param.data = 0;
		ctx->buffer_mem -= cmd->param.data_len;
		iov[2].buf = "\r\n";
		iov[2].len = 2;
		iov[2].takeOwn = KeepOwn;
		iovcnt = 3;
	}
	socket_write( &ctx->conn, iov, iovcnt );
	if (cmd->param.to_trash && ctx->trashnc == TrashUnknown)
		ctx->trashnc = TrashChecking;
	cmd->next = 0;
	*ctx->in_progress_append = cmd;
	ctx->in_progress_append = &cmd->next;
	ctx->num_in_progress++;
	socket_expect_read( &ctx->conn, 1 );
}

static int
cmd_sendable( imap_store_t *ctx, struct imap_cmd *cmd )
{
	struct imap_cmd *cmdp;

	return !ctx->conn.write_buf &&
	       !(ctx->in_progress &&
	         (cmdp = (struct imap_cmd *)((char *)ctx->in_progress_append -
	                                     offsetof(struct imap_cmd, next)), 1) &&
	         (cmdp->param.cont || cmdp->param.data)) &&
	       !(cmd->param.to_trash && ctx->trashnc == TrashChecking) &&
	       ctx->num_in_progress < ((imap_store_conf_t *)ctx->gen.conf)->server->max_in_progress;
}

static void
flush_imap_cmds( imap_store_t *ctx )
{
	struct imap_cmd *cmd;

	if ((cmd = ctx->pending) && cmd_sendable( ctx, cmd )) {
		if (!(ctx->pending = cmd->next))
			ctx->pending_append = &ctx->pending;
		send_imap_cmd( ctx, cmd );
	}
}

static void
cancel_pending_imap_cmds( imap_store_t *ctx )
{
	struct imap_cmd *cmd;

	while ((cmd = ctx->pending)) {
		if (!(ctx->pending = cmd->next))
			ctx->pending_append = &ctx->pending;
		done_imap_cmd( ctx, cmd, RESP_CANCEL );
	}
}

static void
cancel_sent_imap_cmds( imap_store_t *ctx )
{
	struct imap_cmd *cmd;

	socket_expect_read( &ctx->conn, 0 );
	while ((cmd = ctx->in_progress)) {
		ctx->in_progress = cmd->next;
		/* don't update num_in_progress and in_progress_append - store is dead */
		done_imap_cmd( ctx, cmd, RESP_CANCEL );
	}
}

static void
submit_imap_cmd( imap_store_t *ctx, struct imap_cmd *cmd )
{
	assert( ctx );
	assert( ctx->gen.bad_callback );
	assert( cmd );
	assert( cmd->param.done );

	if ((ctx->pending && !cmd->param.high_prio) || !cmd_sendable( ctx, cmd )) {
		if (ctx->pending && cmd->param.high_prio) {
			cmd->next = ctx->pending;
			ctx->pending = cmd;
		} else {
			cmd->next = 0;
			*ctx->pending_append = cmd;
			ctx->pending_append = &cmd->next;
		}
	} else {
		send_imap_cmd( ctx, cmd );
	}
}

/* Minimal printf() replacement that supports an %\s format sequence to print backslash-escaped
 * string literals. Note that this does not automatically add quotes around the printed string,
 * so it is possible to concatenate multiple segments. */
static char *
imap_vprintf( const char *fmt, va_list ap )
{
	const char *s, *es;
	char *d, *ed;
	int maxlen;
	char c;
	char buf[1024]; /* Minimal supported command buffer size per IMAP spec. */

	d = buf;
	ed = d + sizeof(buf);
	s = fmt;
	for (;;) {
		c = *fmt;
		if (!c || c == '%') {
			int l = fmt - s;
			if (d + l > ed)
				oob();
			memcpy( d, s, l );
			d += l;
			if (!c) {
				l = d - buf;
				ed = nfmalloc( l + 1 );
				memcpy( ed, buf, l );
				ed[l] = 0;
				return ed;
			}
			maxlen = INT_MAX;
			c = *++fmt;
			if (c == '\\') {
				c = *++fmt;
				if (c != 's') {
					fputs( "Fatal: unsupported escaped format specifier. Please report a bug.\n", stderr );
					abort();
				}
				s = va_arg( ap, const char * );
				while ((c = *s++)) {
					if (d + 2 > ed)
						oob();
					if (c == '\\' || c == '"')
						*d++ = '\\';
					*d++ = c;
				}
			} else { /* \\ cannot be combined with anything else. */
				if (c == '.') {
					c = *++fmt;
					if (c != '*') {
						fputs( "Fatal: unsupported string length specification. Please report a bug.\n", stderr );
						abort();
					}
					maxlen = va_arg( ap , int );
					c = *++fmt;
				}
				if (c == 'c') {
					if (d + 1 > ed)
						oob();
					*d++ = (char)va_arg( ap , int );
				} else if (c == 's') {
					s = va_arg( ap, const char * );
					es = memchr( s, 0, maxlen );
					l = es ? es - s : maxlen;
					if (d + l > ed)
						oob();
					memcpy( d, s, l );
					d += l;
				} else if (c == 'd') {
					d += nfsnprintf( d, ed - d, "%d", va_arg( ap , int ) );
				} else {
					fputs( "Fatal: unsupported format specifier. Please report a bug.\n", stderr );
					abort();
				}
			}
			s = ++fmt;
		} else {
			fmt++;
		}
	}
}

static void
imap_exec( imap_store_t *ctx, struct imap_cmd *cmdp,
           void (*done)( imap_store_t *ctx, struct imap_cmd *cmd, int response ),
           const char *fmt, ... )
{
	va_list ap;

	if (!cmdp)
		cmdp = new_imap_cmd( sizeof(*cmdp) );
	cmdp->param.done = done;
	va_start( ap, fmt );
	cmdp->cmd = imap_vprintf( fmt, ap );
	va_end( ap );
	submit_imap_cmd( ctx, cmdp );
}

static void
transform_box_response( int *response )
{
	switch (*response) {
	case RESP_CANCEL: *response = DRV_CANCELED; break;
	case RESP_NO: *response = DRV_BOX_BAD; break;
	default: *response = DRV_OK; break;
	}
}

static void
imap_done_simple_box( imap_store_t *ctx ATTR_UNUSED,
                      struct imap_cmd *cmd, int response )
{
	struct imap_cmd_simple *cmdp = (struct imap_cmd_simple *)cmd;

	transform_box_response( &response );
	cmdp->callback( response, cmdp->callback_aux );
}

static void
transform_msg_response( int *response )
{
	switch (*response) {
	case RESP_CANCEL: *response = DRV_CANCELED; break;
	case RESP_NO: *response = DRV_MSG_BAD; break;
	default: *response = DRV_OK; break;
	}
}

static void
imap_done_simple_msg( imap_store_t *ctx ATTR_UNUSED,
                      struct imap_cmd *cmd, int response )
{
	struct imap_cmd_simple *cmdp = (struct imap_cmd_simple *)cmd;

	transform_msg_response( &response );
	cmdp->callback( response, cmdp->callback_aux );
}

static struct imap_cmd_refcounted_state *
imap_refcounted_new_state( void (*cb)( int, void * ), void *aux )
{
	struct imap_cmd_refcounted_state *sts = nfmalloc( sizeof(*sts) );
	sts->callback = cb;
	sts->callback_aux = aux;
	sts->ref_count = 1; /* so forced sync does not cause an early exit */
	sts->ret_val = DRV_OK;
	return sts;
}

static struct imap_cmd *
imap_refcounted_new_cmd( struct imap_cmd_refcounted_state *sts )
{
	struct imap_cmd_refcounted *cmd = (struct imap_cmd_refcounted *)new_imap_cmd( sizeof(*cmd) );
	cmd->state = sts;
	sts->ref_count++;
	return &cmd->gen;
}

static void
imap_refcounted_done( struct imap_cmd_refcounted_state *sts )
{
	if (!--sts->ref_count) {
		sts->callback( sts->ret_val, sts->callback_aux );
		free( sts );
	}
}

static void
imap_refcounted_done_box( imap_store_t *ctx ATTR_UNUSED, struct imap_cmd *cmd, int response )
{
	struct imap_cmd_refcounted_state *sts = ((struct imap_cmd_refcounted *)cmd)->state;

	switch (response) {
	case RESP_CANCEL:
		sts->ret_val = DRV_CANCELED;
		break;
	case RESP_NO:
		if (sts->ret_val == DRV_OK) /* Don't override cancelation. */
			sts->ret_val = DRV_BOX_BAD;
		break;
	}
	imap_refcounted_done( sts );
}

static const char *
imap_strchr( const char *s, char tc )
{
	for (;; s++) {
		char c = *s;
		if (c == '\\')
			c = *++s;
		if (!c)
			return 0;
		if (c == tc)
			return s;
	}
}

static char *
next_arg( char **ps )
{
	char *ret, *s, *d;
	char c;

	assert( ps );
	s = *ps;
	if (!s)
		return 0;
	while (isspace( (uchar)*s ))
		s++;
	if (!*s) {
		*ps = 0;
		return 0;
	}
	if (*s == '"') {
		s++;
		ret = d = s;
		while ((c = *s++) != '"') {
			if (c == '\\')
				c = *s++;
			if (!c) {
				*ps = 0;
				return 0;
			}
			*d++ = c;
		}
		*d = 0;
	} else {
		ret = s;
		while ((c = *s)) {
			if (isspace( (uchar)c )) {
				*s++ = 0;
				break;
			}
			s++;
		}
	}
	if (!*s)
		s = 0;

	*ps = s;
	return ret;
}

static int
is_opt_atom( list_t *list )
{
	return list && list->val && list->val != LIST;
}

static int
is_atom( list_t *list )
{
	return list && list->val && list->val != NIL && list->val != LIST;
}

static int
is_list( list_t *list )
{
	return list && list->val == LIST;
}

static void
free_list( list_t *list )
{
	list_t *tmp;

	for (; list; list = tmp) {
		tmp = list->next;
		if (is_list( list ))
			free_list( list->child );
		else if (is_atom( list ))
			free( list->val );
		free( list );
	}
}

enum {
	LIST_OK,
	LIST_PARTIAL,
	LIST_BAD
};

static int
parse_imap_list( imap_store_t *ctx, char **sp, parse_list_state_t *sts )
{
	list_t *cur, **curp;
	char *s = *sp, *d, *p;
	int n, bytes;
	char c;

	assert( sts );
	assert( sts->level > 0 );
	curp = sts->stack[--sts->level];
	bytes = sts->need_bytes;
	if (bytes >= 0) {
		sts->need_bytes = -1;
		if (!bytes)
			goto getline;
		cur = (list_t *)((char *)curp - offsetof(list_t, next));
		s = cur->val + cur->len - bytes;
		goto getbytes;
	}

	if (!s)
		return LIST_BAD;
	for (;;) {
		while (isspace( (uchar)*s ))
			s++;
		if (sts->level && *s == ')') {
			s++;
			curp = sts->stack[--sts->level];
			goto next;
		}
		*curp = cur = nfmalloc( sizeof(*cur) );
		cur->val = 0; /* for clean bail */
		curp = &cur->next;
		*curp = 0; /* ditto */
		if (*s == '(') {
			/* sublist */
			if (sts->level == MAX_LIST_DEPTH)
				goto bail;
			s++;
			cur->val = LIST;
			sts->stack[sts->level++] = curp;
			curp = &cur->child;
			*curp = 0; /* for clean bail */
			goto next2;
		} else if (ctx && *s == '{') {
			/* literal */
			bytes = cur->len = strtol( s + 1, &s, 10 );
			if (*s != '}' || *++s)
				goto bail;

			s = cur->val = nfmalloc( cur->len + 1 );
			s[cur->len] = 0;

		  getbytes:
			n = socket_read( &ctx->conn, s, bytes );
			if (n < 0) {
			  badeof:
				error( "IMAP error: unexpected EOF from %s\n", ctx->conn.name );
				goto bail;
			}
			bytes -= n;
			if (bytes > 0)
				goto postpone;

			if (DFlags & DEBUG_NET_ALL) {
				printf( "%s=========\n", ctx->label );
				fwrite( cur->val, cur->len, 1, stdout );
				printf( "%s=========\n", ctx->label );
				fflush( stdout );
			}

		  getline:
			if (!(s = socket_read_line( &ctx->conn )))
				goto postpone;
			if (s == (void *)~0)
				goto badeof;
			if (DFlags & DEBUG_NET) {
				printf( "%s%s\n", ctx->label, s );
				fflush( stdout );
			}
		} else if (*s == '"') {
			/* quoted string */
			s++;
			p = d = s;
			while ((c = *s++) != '"') {
				if (c == '\\')
					c = *s++;
				if (!c)
					goto bail;
				*d++ = c;
			}
			cur->len = d - p;
			cur->val = nfmalloc( cur->len + 1 );
			memcpy( cur->val, p, cur->len );
			cur->val[cur->len] = 0;
		} else {
			/* atom */
			p = s;
			for (; *s && !isspace( (uchar)*s ); s++)
				if (sts->level && *s == ')')
					break;
			cur->len = s - p;
			if (equals( p, cur->len, "NIL", 3 ))
				cur->val = NIL;
			else {
				cur->val = nfmalloc( cur->len + 1 );
				memcpy( cur->val, p, cur->len );
				cur->val[cur->len] = 0;
			}
		}

	  next:
		if (!sts->level)
			break;
	  next2:
		if (!*s)
			goto bail;
	}
	*sp = s;
	return LIST_OK;

  postpone:
	if (sts->level < MAX_LIST_DEPTH) {
		sts->stack[sts->level++] = curp;
		sts->need_bytes = bytes;
		return LIST_PARTIAL;
	}
  bail:
	free_list( sts->head );
	return LIST_BAD;
}

static void
parse_list_init( parse_list_state_t *sts )
{
	sts->need_bytes = -1;
	sts->level = 1;
	sts->head = 0;
	sts->stack[0] = &sts->head;
}

static int
parse_list_continue( imap_store_t *ctx, char *s )
{
	list_t *list;
	int resp;
	if ((resp = parse_imap_list( ctx, &s, &ctx->parse_list_sts )) != LIST_PARTIAL) {
		list = (resp == LIST_BAD) ? 0 : ctx->parse_list_sts.head;
		ctx->parse_list_sts.head = 0;
		resp = ctx->parse_list_sts.callback( ctx, list, s );
	}
	return resp;
}

static int
parse_list( imap_store_t *ctx, char *s, int (*cb)( imap_store_t *ctx, list_t *list, char *s ) )
{
	parse_list_init( &ctx->parse_list_sts );
	ctx->parse_list_sts.callback = cb;
	return parse_list_continue( ctx, s );
}

static int parse_namespace_rsp_p2( imap_store_t *, list_t *, char * );
static int parse_namespace_rsp_p3( imap_store_t *, list_t *, char * );

static int
parse_namespace_check( list_t *list )
{
	if (!list)
		goto bad;
	if (list->val == NIL)
		return 0;
	if (list->val != LIST)
		goto bad;
	for (list = list->child; list; list = list->next) {
		if (list->val != LIST)
			goto bad;
		if (!is_atom( list->child ))
			goto bad;
		if (!is_opt_atom( list->child->next ))
			goto bad;
		/* Namespace response extensions may follow here; we don't care. */
	}
	return 0;
  bad:
	error( "IMAP error: malformed NAMESPACE response\n" );
	return -1;
}

static int
parse_namespace_rsp( imap_store_t *ctx, list_t *list, char *s )
{
	if (parse_namespace_check( (ctx->ns_personal = list) ))
		return LIST_BAD;
	return parse_list( ctx, s, parse_namespace_rsp_p2 );
}

static int
parse_namespace_rsp_p2( imap_store_t *ctx, list_t *list, char *s )
{
	if (parse_namespace_check( (ctx->ns_other = list) ))
		return LIST_BAD;
	return parse_list( ctx, s, parse_namespace_rsp_p3 );
}

static int
parse_namespace_rsp_p3( imap_store_t *ctx, list_t *list, char *s ATTR_UNUSED )
{
	if (parse_namespace_check( (ctx->ns_shared = list) ))
		return LIST_BAD;
	return LIST_OK;
}

static time_t
parse_date( const char *str )
{
	char *end;
	time_t date;
	int hours, mins;
	struct tm datetime;

	memset( &datetime, 0, sizeof(datetime) );
	if (!(end = strptime( str, "%d-%b-%Y %H:%M:%S ", &datetime )))
		return -1;
	if ((date = timegm( &datetime )) == -1)
		return -1;
	if (sscanf( end, "%3d%2d", &hours, &mins ) != 2)
		return -1;
	return date - (hours * 60 + mins) * 60;
}

static int
parse_fetch_rsp( imap_store_t *ctx, list_t *list, char *s ATTR_UNUSED )
{
	list_t *tmp, *flags;
	char *body = 0, *tuid = 0;
	imap_message_t *cur;
	msg_data_t *msgdata;
	struct imap_cmd *cmdp;
	int uid = 0, mask = 0, status = 0, size = 0;
	uint i;
	time_t date = 0;

	if (!is_list( list )) {
		error( "IMAP error: bogus FETCH response\n" );
		free_list( list );
		return LIST_BAD;
	}

	for (tmp = list->child; tmp; tmp = tmp->next) {
		if (is_atom( tmp )) {
			if (!strcmp( "UID", tmp->val )) {
				tmp = tmp->next;
				if (is_atom( tmp ))
					uid = atoi( tmp->val );
				else
					error( "IMAP error: unable to parse UID\n" );
			} else if (!strcmp( "FLAGS", tmp->val )) {
				tmp = tmp->next;
				if (is_list( tmp )) {
					for (flags = tmp->child; flags; flags = flags->next) {
						if (is_atom( flags )) {
							if (flags->val[0] == '\\') { /* ignore user-defined flags for now */
								if (!strcmp( "Recent", flags->val + 1)) {
									status |= M_RECENT;
									goto flagok;
								}
								for (i = 0; i < as(Flags); i++)
									if (!strcmp( Flags[i], flags->val + 1 )) {
										mask |= 1 << i;
										goto flagok;
									}
								if (flags->val[1] == 'X' && flags->val[2] == '-')
									goto flagok; /* ignore system flag extensions */
								error( "IMAP warning: unknown system flag %s\n", flags->val );
							}
						  flagok: ;
						} else
							error( "IMAP error: unable to parse FLAGS list\n" );
					}
					status |= M_FLAGS;
				} else
					error( "IMAP error: unable to parse FLAGS\n" );
			} else if (!strcmp( "INTERNALDATE", tmp->val )) {
				tmp = tmp->next;
				if (is_atom( tmp )) {
					if ((date = parse_date( tmp->val )) == -1)
						error( "IMAP error: unable to parse INTERNALDATE format\n" );
				} else
					error( "IMAP error: unable to parse INTERNALDATE\n" );
			} else if (!strcmp( "RFC822.SIZE", tmp->val )) {
				tmp = tmp->next;
				if (is_atom( tmp ))
					size = atoi( tmp->val );
				else
					error( "IMAP error: unable to parse RFC822.SIZE\n" );
			} else if (!strcmp( "BODY[]", tmp->val )) {
				tmp = tmp->next;
				if (is_atom( tmp )) {
					body = tmp->val;
					tmp->val = 0;       /* don't free together with list */
					size = tmp->len;
				} else
					error( "IMAP error: unable to parse BODY[]\n" );
			} else if (!strcmp( "BODY[HEADER.FIELDS", tmp->val )) {
				tmp = tmp->next;
				if (is_list( tmp )) {
					tmp = tmp->next;
					if (!is_atom( tmp ) || strcmp( tmp->val, "]" ))
						goto bfail;
					tmp = tmp->next;
					if (!is_atom( tmp ))
						goto bfail;
					if (starts_with_upper( tmp->val, tmp->len, "X-TUID: ", 8 ))
						tuid = tmp->val + 8;
				} else {
				  bfail:
					error( "IMAP error: unable to parse BODY[HEADER.FIELDS ...]\n" );
				}
			}
		}
	}

	if (body) {
		for (cmdp = ctx->in_progress; cmdp; cmdp = cmdp->next)
			if (cmdp->param.uid == uid)
				goto gotuid;
		error( "IMAP error: unexpected FETCH response (UID %d)\n", uid );
		free_list( list );
		return LIST_BAD;
	  gotuid:
		msgdata = ((struct imap_cmd_fetch_msg *)cmdp)->msg_data;
		msgdata->data = body;
		msgdata->len = size;
		msgdata->date = date;
		if (status & M_FLAGS)
			msgdata->flags = mask;
	} else if (uid) { /* ignore async flag updates for now */
		/* XXX this will need sorting for out-of-order (multiple queries) */
		cur = nfcalloc( sizeof(*cur) );
		*ctx->msgapp = &cur->gen;
		ctx->msgapp = &cur->gen.next;
		cur->gen.next = 0;
		cur->gen.uid = uid;
		cur->gen.flags = mask;
		cur->gen.status = status;
		cur->gen.size = size;
		cur->gen.srec = 0;
		if (tuid)
			strncpy( cur->gen.tuid, tuid, TUIDL );
		else
			cur->gen.tuid[0] = 0;
		if (ctx->gen.uidnext <= uid) /* in case the server sends no UIDNEXT */
			ctx->gen.uidnext = uid + 1;
	}

	free_list( list );
	return LIST_OK;
}

static void
parse_capability( imap_store_t *ctx, char *cmd )
{
	char *arg;
	uint i;

	free_string_list( ctx->auth_mechs );
	ctx->auth_mechs = 0;
	ctx->caps = 0x80000000;
	while ((arg = next_arg( &cmd ))) {
		if (starts_with( arg, -1, "AUTH=", 5 )) {
			add_string_list( &ctx->auth_mechs, arg + 5 );
		} else {
			for (i = 0; i < as(cap_list); i++)
				if (!strcmp( cap_list[i], arg ))
					ctx->caps |= 1 << i;
		}
	}
	ctx->caps &= ~((imap_store_conf_t *)ctx->gen.conf)->server->cap_mask;
	if (!CAP(NOLOGIN))
		add_string_list( &ctx->auth_mechs, "LOGIN" );
}

static int
parse_response_code( imap_store_t *ctx, struct imap_cmd *cmd, char *s )
{
	char *arg, *earg, *p;

	if (!s || *s != '[')
		return RESP_OK;		/* no response code */
	s++;
	if (!(p = strchr( s, ']' ))) {
	  bad_resp:
		error( "IMAP error: malformed response code\n" );
		return RESP_CANCEL;
	}
	*p++ = 0;
	if (!(arg = next_arg( &s )))
		goto bad_resp;
	if (!strcmp( "UIDVALIDITY", arg )) {
		if (!(arg = next_arg( &s )) ||
		    (ctx->gen.uidvalidity = strtoll( arg, &earg, 10 ), *earg))
		{
			error( "IMAP error: malformed UIDVALIDITY status\n" );
			return RESP_CANCEL;
		}
	} else if (!strcmp( "UIDNEXT", arg )) {
		if (!(arg = next_arg( &s )) || !(ctx->gen.uidnext = atoi( arg ))) {
			error( "IMAP error: malformed NEXTUID status\n" );
			return RESP_CANCEL;
		}
	} else if (!strcmp( "CAPABILITY", arg )) {
		parse_capability( ctx, s );
	} else if (!strcmp( "ALERT", arg )) {
		/* RFC2060 says that these messages MUST be displayed
		 * to the user
		 */
		for (; isspace( (uchar)*p ); p++);
		error( "*** IMAP ALERT *** %s\n", p );
	} else if (cmd && !strcmp( "APPENDUID", arg )) {
		if (!(arg = next_arg( &s )) ||
		    (ctx->gen.uidvalidity = strtoll( arg, &earg, 10 ), *earg) ||
		    !(arg = next_arg( &s )) ||
		    !(((struct imap_cmd_out_uid *)cmd)->out_uid = atoi( arg )))
		{
			error( "IMAP error: malformed APPENDUID status\n" );
			return RESP_CANCEL;
		}
	}
	return RESP_OK;
}

static int parse_list_rsp_p2( imap_store_t *, list_t *, char * );

static int
parse_list_rsp( imap_store_t *ctx, list_t *list, char *cmd )
{
	char *arg;
	list_t *lp;

	if (!is_list( list )) {
		free_list( list );
	  bad_list:
		error( "IMAP error: malformed LIST response\n" );
		return LIST_BAD;
	}
	for (lp = list->child; lp; lp = lp->next)
		if (is_atom( lp ) && !strcasecmp( lp->val, "\\NoSelect" )) {
			free_list( list );
			return LIST_OK;
		}
	free_list( list );
	if (!(arg = next_arg( &cmd )))
		goto bad_list;
	if (!ctx->delimiter[0])
		ctx->delimiter[0] = arg[0];
	return parse_list( ctx, cmd, parse_list_rsp_p2 );
}

static int
is_inbox( imap_store_t *ctx, const char *arg, int argl )
{
	if (!starts_with( arg, argl, "INBOX", 5 ))
		return 0;
	if (arg[5] && arg[5] != ctx->delimiter[0])
		return 0;
	return 1;
}

static int
parse_list_rsp_p2( imap_store_t *ctx, list_t *list, char *cmd ATTR_UNUSED )
{
	string_list_t *narg;
	char *arg;
	int argl, l;

	if (!is_atom( list )) {
		error( "IMAP error: malformed LIST response\n" );
		free_list( list );
		return LIST_BAD;
	}
	arg = list->val;
	argl = list->len;
	if ((l = strlen( ctx->prefix ))) {
		if (starts_with( arg, argl, ctx->prefix, l )) {
			arg += l;
			argl -= l;
			if (is_inbox( ctx, arg, argl )) {
				if (!arg[5])
					warn( "IMAP warning: ignoring INBOX in %s\n", ctx->prefix );
				goto skip;
			}
		} else if (!is_inbox( ctx, arg, argl )) {
			goto skip;
		}
	}
	if (argl >= 5 && !memcmp( arg + argl - 5, ".lock", 5 )) /* workaround broken servers */
		goto skip;
	if (map_name( arg, (char **)&narg, offsetof(string_list_t, string), ctx->delimiter, "/") < 0) {
		warn( "IMAP warning: ignoring mailbox %s (reserved character '/' in name)\n", arg );
		goto skip;
	}
	narg->next = ctx->gen.boxes;
	ctx->gen.boxes = narg;
  skip:
	free_list( list );
	return LIST_OK;
}

static int
prepare_name( char **buf, const imap_store_t *ctx, const char *prefix, const char *name )
{
	int pl = strlen( prefix );

	switch (map_name( name, buf, pl, "/", ctx->delimiter )) {
	case -1:
		error( "IMAP error: mailbox name %s contains server's hierarchy delimiter\n", name );
		return -1;
	case -2:
		error( "IMAP error: server's hierarchy delimiter not known\n" );
		return -1;
	default:
		memcpy( *buf, prefix, pl );
		return 0;
	}
}

static int
prepare_box( char **buf, const imap_store_t *ctx )
{
	const char *name = ctx->name;

	return prepare_name( buf, ctx,
	    (starts_with( name, -1, "INBOX", 5 ) && (!name[5] || name[5] == '/')) ? "" : ctx->prefix, name );
}

static int
prepare_trash( char **buf, const imap_store_t *ctx )
{
	return prepare_name( buf, ctx, ctx->prefix, ctx->gen.conf->trash );
}

struct imap_cmd_trycreate {
	struct imap_cmd gen;
	struct imap_cmd *orig_cmd;
};

static void imap_open_store_greeted( imap_store_t * );
static void get_cmd_result_p2( imap_store_t *, struct imap_cmd *, int );

static void
imap_socket_read( void *aux )
{
	imap_store_t *ctx = (imap_store_t *)aux;
	struct imap_cmd *cmdp, **pcmdp;
	char *cmd, *arg, *arg1, *p;
	int resp, resp2, tag;
	conn_iovec_t iov[2];

	for (;;) {
		if (ctx->parse_list_sts.level) {
			resp = parse_list_continue( ctx, 0 );
		  listret:
			if (resp == LIST_PARTIAL)
				return;
			if (resp == LIST_BAD)
				break;
			continue;
		}
		if (!(cmd = socket_read_line( &ctx->conn )))
			return;
		if (cmd == (void *)~0) {
			if (!ctx->expectEOF)
				error( "IMAP error: unexpected EOF from %s\n", ctx->conn.name );
			/* A clean shutdown sequence ends with bad_callback as well (see imap_cleanup()). */
			break;
		}
		if (DFlags & DEBUG_NET) {
			printf( "%s%s\n", ctx->label, cmd );
			fflush( stdout );
		}

		arg = next_arg( &cmd );
		if (!arg) {
			error( "IMAP error: empty response\n" );
			break;
		}
		if (*arg == '*') {
			arg = next_arg( &cmd );
			if (!arg) {
				error( "IMAP error: malformed untagged response\n" );
				break;
			}

			if (ctx->greeting == GreetingPending && !strcmp( "PREAUTH", arg )) {
				parse_response_code( ctx, 0, cmd );
				ctx->greeting = GreetingPreauth;
			  dogreet:
				imap_ref( ctx );
				imap_open_store_greeted( ctx );
				if (imap_deref( ctx ))
					return;
			} else if (!strcmp( "OK", arg )) {
				parse_response_code( ctx, 0, cmd );
				if (ctx->greeting == GreetingPending) {
					ctx->greeting = GreetingOk;
					goto dogreet;
				}
			} else if (!strcmp( "BYE", arg )) {
				if (!ctx->expectBYE) {
					ctx->greeting = GreetingBad;
					error( "IMAP error: unexpected BYE response: %s\n", cmd );
					/* We just wait for the server to close the connection now. */
					ctx->expectEOF = 1;
				} else {
					/* We still need to wait for the LOGOUT's tagged OK. */
				}
			} else if (ctx->greeting == GreetingPending) {
				error( "IMAP error: bogus greeting response %s\n", arg );
				break;
			} else if (!strcmp( "NO", arg )) {
				warn( "Warning from IMAP server: %s\n", cmd );
			} else if (!strcmp( "BAD", arg )) {
				error( "Error from IMAP server: %s\n", cmd );
			} else if (!strcmp( "CAPABILITY", arg )) {
				parse_capability( ctx, cmd );
			} else if (!strcmp( "LIST", arg )) {
				resp = parse_list( ctx, cmd, parse_list_rsp );
				goto listret;
			} else if (!strcmp( "NAMESPACE", arg )) {
				resp = parse_list( ctx, cmd, parse_namespace_rsp );
				goto listret;
			} else if ((arg1 = next_arg( &cmd ))) {
				if (!strcmp( "EXISTS", arg1 ))
					ctx->gen.count = atoi( arg );
				else if (!strcmp( "RECENT", arg1 ))
					ctx->gen.recent = atoi( arg );
				else if(!strcmp ( "FETCH", arg1 )) {
					resp = parse_list( ctx, cmd, parse_fetch_rsp );
					goto listret;
				}
			} else {
				error( "IMAP error: unrecognized untagged response '%s'\n", arg );
				break; /* this may mean anything, so prefer not to spam the log */
			}
			continue;
		} else if (!ctx->in_progress) {
			error( "IMAP error: unexpected reply: %s %s\n", arg, cmd ? cmd : "" );
			break; /* this may mean anything, so prefer not to spam the log */
		} else if (*arg == '+') {
			socket_expect_read( &ctx->conn, 0 );
			/* There can be any number of commands in flight, but only the last
			 * one can require a continuation, as it enforces a round-trip. */
			cmdp = (struct imap_cmd *)((char *)ctx->in_progress_append -
			                           offsetof(struct imap_cmd, next));
			if (cmdp->param.data) {
				if (cmdp->param.to_trash)
					ctx->trashnc = TrashKnown; /* Can't get NO [TRYCREATE] any more. */
				iov[0].buf = cmdp->param.data;
				iov[0].len = cmdp->param.data_len;
				iov[0].takeOwn = GiveOwn;
				cmdp->param.data = 0;
				ctx->buffer_mem -= cmdp->param.data_len;
				iov[1].buf = "\r\n";
				iov[1].len = 2;
				iov[1].takeOwn = KeepOwn;
				socket_write( &ctx->conn, iov, 2 );
			} else if (cmdp->param.cont) {
				if (cmdp->param.cont( ctx, cmdp, cmd ))
					return;
			} else {
				error( "IMAP error: unexpected command continuation request\n" );
				break;
			}
			socket_expect_read( &ctx->conn, 1 );
		} else {
			tag = atoi( arg );
			for (pcmdp = &ctx->in_progress; (cmdp = *pcmdp); pcmdp = &cmdp->next)
				if (cmdp->tag == tag)
					goto gottag;
			error( "IMAP error: unexpected tag %s\n", arg );
			break;
		  gottag:
			if (!(*pcmdp = cmdp->next))
				ctx->in_progress_append = pcmdp;
			if (!--ctx->num_in_progress)
				socket_expect_read( &ctx->conn, 0 );
			arg = next_arg( &cmd );
			if (!arg) {
				error( "IMAP error: malformed tagged response\n" );
				break;
			}
			if (!strcmp( "OK", arg )) {
				if (cmdp->param.to_trash)
					ctx->trashnc = TrashKnown; /* Can't get NO [TRYCREATE] any more. */
				resp = RESP_OK;
			} else {
				if (!strcmp( "NO", arg )) {
					if (cmdp->param.create && cmd && starts_with( cmd, -1, "[TRYCREATE]", 11 )) { /* APPEND or UID COPY */
						struct imap_cmd_trycreate *cmd2 =
							(struct imap_cmd_trycreate *)new_imap_cmd( sizeof(*cmd2) );
						cmd2->orig_cmd = cmdp;
						cmd2->gen.param.high_prio = 1;
						p = strchr( cmdp->cmd, '"' );
						imap_exec( ctx, &cmd2->gen, get_cmd_result_p2,
						           "CREATE %.*s", imap_strchr( p + 1, '"' ) - p + 1, p );
						continue;
					}
					resp = RESP_NO;
					if (cmdp->param.failok)
						goto doresp;
				} else /*if (!strcmp( "BAD", arg ))*/
					resp = RESP_CANCEL;
				error( "IMAP command '%s' returned an error: %s %s\n",
				       starts_with( cmdp->cmd, -1, "LOGIN", 5 ) ?
				           "LOGIN <user> <pass>" :
				           starts_with( cmdp->cmd, -1, "AUTHENTICATE PLAIN", 18 ) ?
				               "AUTHENTICATE PLAIN <authdata>" :
				                cmdp->cmd,
				       arg, cmd ? cmd : "" );
			}
		  doresp:
			if ((resp2 = parse_response_code( ctx, cmdp, cmd )) > resp)
				resp = resp2;
			imap_ref( ctx );
			if (resp == RESP_CANCEL)
				imap_invoke_bad_callback( ctx );
			done_imap_cmd( ctx, cmdp, resp );
			if (imap_deref( ctx ))
				return;
			if (ctx->canceling && !ctx->in_progress) {
				ctx->canceling = 0;
				ctx->callbacks.imap_cancel( ctx->callback_aux );
				return;
			}
		}
		flush_imap_cmds( ctx );
	}
	imap_invoke_bad_callback( ctx );
}

static void
get_cmd_result_p2( imap_store_t *ctx, struct imap_cmd *cmd, int response )
{
	struct imap_cmd_trycreate *cmdp = (struct imap_cmd_trycreate *)cmd;
	struct imap_cmd *ocmd = cmdp->orig_cmd;

	if (response != RESP_OK) {
		done_imap_cmd( ctx, ocmd, response );
	} else {
		ctx->gen.uidnext = 1;
		if (ocmd->param.to_trash)
			ctx->trashnc = TrashKnown;
		ocmd->param.create = 0;
		ocmd->param.high_prio = 1;
		submit_imap_cmd( ctx, ocmd );
	}
}

/******************* imap_cancel_store *******************/


static void
imap_cleanup_store( imap_store_t *ctx )
{
	free_generic_messages( ctx->gen.msgs );
	free_string_list( ctx->gen.boxes );
}

static void
imap_cancel_store( store_t *gctx )
{
	imap_store_t *ctx = (imap_store_t *)gctx;

#ifdef HAVE_LIBSASL
	sasl_dispose( &ctx->sasl );
#endif
	socket_close( &ctx->conn );
	cancel_sent_imap_cmds( ctx );
	cancel_pending_imap_cmds( ctx );
	free_list( ctx->ns_personal );
	free_list( ctx->ns_other );
	free_list( ctx->ns_shared );
	free_string_list( ctx->auth_mechs );
	imap_cleanup_store( ctx );
	imap_deref( ctx );
}

static int
imap_deref( imap_store_t *ctx )
{
	if (!--ctx->ref_count) {
		free( ctx );
		return -1;
	}
	return 0;
}

static void
imap_invoke_bad_callback( imap_store_t *ctx )
{
	ctx->gen.bad_callback( ctx->gen.bad_callback_aux );
}

/******************* imap_free_store *******************/

static store_t *unowned;

static void
imap_cancel_unowned( void *gctx )
{
	store_t *store, **storep;

	for (storep = &unowned; (store = *storep); storep = &store->next)
		if (store == gctx) {
			*storep = store->next;
			break;
		}
	imap_cancel_store( gctx );
}

static void
imap_free_store( store_t *gctx )
{
	free_generic_messages( gctx->msgs );
	gctx->msgs = 0;
	set_bad_callback( gctx, imap_cancel_unowned, gctx );
	gctx->next = unowned;
	unowned = gctx;
}

/******************* imap_cleanup *******************/

static void imap_cleanup_p2( imap_store_t *, struct imap_cmd *, int );

static void
imap_cleanup( void )
{
	store_t *ctx, *nctx;

	for (ctx = unowned; ctx; ctx = nctx) {
		nctx = ctx->next;
		set_bad_callback( ctx, (void (*)(void *))imap_cancel_store, ctx );
		if (((imap_store_t *)ctx)->state != SST_BAD) {
			((imap_store_t *)ctx)->expectBYE = 1;
			imap_exec( (imap_store_t *)ctx, 0, imap_cleanup_p2, "LOGOUT" );
		} else {
			imap_cancel_store( ctx );
		}
	}
}

static void
imap_cleanup_p2( imap_store_t *ctx,
                 struct imap_cmd *cmd ATTR_UNUSED, int response )
{
	if (response == RESP_NO)
		imap_cancel_store( &ctx->gen );
	else if (response == RESP_OK)
		ctx->expectEOF = 1;
}

/******************* imap_open_store *******************/

static void imap_open_store_connected( int, void * );
#ifdef HAVE_LIBSSL
static void imap_open_store_tlsstarted1( int, void * );
#endif
static void imap_open_store_p2( imap_store_t *, struct imap_cmd *, int );
static void imap_open_store_authenticate( imap_store_t * );
#ifdef HAVE_LIBSSL
static void imap_open_store_authenticate_p2( imap_store_t *, struct imap_cmd *, int );
static void imap_open_store_tlsstarted2( int, void * );
static void imap_open_store_authenticate_p3( imap_store_t *, struct imap_cmd *, int );
#endif
static void imap_open_store_authenticate2( imap_store_t * );
static void imap_open_store_authenticate2_p2( imap_store_t *, struct imap_cmd *, int );
static void imap_open_store_compress( imap_store_t * );
#ifdef HAVE_LIBZ
static void imap_open_store_compress_p2( imap_store_t *, struct imap_cmd *, int );
#endif
static void imap_open_store_namespace( imap_store_t * );
static void imap_open_store_namespace_p2( imap_store_t *, struct imap_cmd *, int );
static void imap_open_store_namespace2( imap_store_t * );
static void imap_open_store_finalize( imap_store_t * );
#ifdef HAVE_LIBSSL
static void imap_open_store_ssl_bail( imap_store_t * );
#endif
static void imap_open_store_bail( imap_store_t *, int );

static store_t *
imap_alloc_store( store_conf_t *conf, const char *label )
{
	imap_store_conf_t *cfg = (imap_store_conf_t *)conf;
	imap_server_conf_t *srvc = cfg->server;
	imap_store_t *ctx;
	store_t **ctxp;

	/* First try to recycle a whole store. */
	for (ctxp = &unowned; (ctx = (imap_store_t *)*ctxp); ctxp = &ctx->gen.next)
		if (ctx->state == SST_GOOD && ctx->gen.conf == conf) {
			*ctxp = ctx->gen.next;
			ctx->label = label;
			return &ctx->gen;
		}

	/* Then try to recycle a server connection. */
	for (ctxp = &unowned; (ctx = (imap_store_t *)*ctxp); ctxp = &ctx->gen.next)
		if (ctx->state != SST_BAD && ((imap_store_conf_t *)ctx->gen.conf)->server == srvc) {
			*ctxp = ctx->gen.next;
			imap_cleanup_store( ctx );
			/* One could ping the server here, but given that the idle timeout
			 * is at least 30 minutes, this sounds pretty pointless. */
			ctx->state = SST_HALF;
			goto gotsrv;
		}

	/* Finally, schedule opening a new server connection. */
	ctx = nfcalloc( sizeof(*ctx) );
	socket_init( &ctx->conn, &srvc->sconf,
	             (void (*)( void * ))imap_invoke_bad_callback,
	             imap_socket_read, (void (*)(void *))flush_imap_cmds, ctx );
	ctx->in_progress_append = &ctx->in_progress;
	ctx->pending_append = &ctx->pending;

  gotsrv:
	ctx->gen.conf = conf;
	ctx->label = label;
	ctx->ref_count = 1;
	return &ctx->gen;
}

static void
imap_connect_store( store_t *gctx,
                    void (*cb)( int sts, void *aux ), void *aux )
{
	imap_store_t *ctx = (imap_store_t *)gctx;

	if (ctx->state == SST_GOOD) {
		cb( DRV_OK, aux );
	} else {
		ctx->callbacks.imap_open = cb;
		ctx->callback_aux = aux;
		if (ctx->state == SST_HALF)
			imap_open_store_namespace( ctx );
		else
			socket_connect( &ctx->conn, imap_open_store_connected );
	}
}

static void
imap_open_store_connected( int ok, void *aux )
{
	imap_store_t *ctx = (imap_store_t *)aux;
#ifdef HAVE_LIBSSL
	imap_store_conf_t *cfg = (imap_store_conf_t *)ctx->gen.conf;
	imap_server_conf_t *srvc = cfg->server;
#endif

	if (!ok)
		imap_open_store_bail( ctx, FAIL_WAIT );
#ifdef HAVE_LIBSSL
	else if (srvc->ssl_type == SSL_IMAPS)
		socket_start_tls( &ctx->conn, imap_open_store_tlsstarted1 );
#endif
	else
		socket_expect_read( &ctx->conn, 1 );
}

#ifdef HAVE_LIBSSL
static void
imap_open_store_tlsstarted1( int ok, void *aux )
{
	imap_store_t *ctx = (imap_store_t *)aux;

	if (!ok)
		imap_open_store_ssl_bail( ctx );
	else
		socket_expect_read( &ctx->conn, 1 );
}
#endif

static void
imap_open_store_greeted( imap_store_t *ctx )
{
	socket_expect_read( &ctx->conn, 0 );
	if (!ctx->caps)
		imap_exec( ctx, 0, imap_open_store_p2, "CAPABILITY" );
	else
		imap_open_store_authenticate( ctx );
}

static void
imap_open_store_p2( imap_store_t *ctx, struct imap_cmd *cmd ATTR_UNUSED, int response )
{
	if (response == RESP_NO)
		imap_open_store_bail( ctx, FAIL_FINAL );
	else if (response == RESP_OK)
		imap_open_store_authenticate( ctx );
}

static void
imap_open_store_authenticate( imap_store_t *ctx )
{
#ifdef HAVE_LIBSSL
	imap_store_conf_t *cfg = (imap_store_conf_t *)ctx->gen.conf;
	imap_server_conf_t *srvc = cfg->server;
#endif

	if (ctx->greeting != GreetingPreauth) {
#ifdef HAVE_LIBSSL
		if (srvc->ssl_type == SSL_STARTTLS) {
			if (CAP(STARTTLS)) {
				imap_exec( ctx, 0, imap_open_store_authenticate_p2, "STARTTLS" );
				return;
			} else {
				error( "IMAP error: SSL support not available\n" );
				imap_open_store_bail( ctx, FAIL_FINAL );
				return;
			}
		}
#endif
		imap_open_store_authenticate2( ctx );
	} else {
#ifdef HAVE_LIBSSL
		if (srvc->ssl_type == SSL_STARTTLS) {
			error( "IMAP error: SSL support not available\n" );
			imap_open_store_bail( ctx, FAIL_FINAL );
			return;
		}
#endif
		imap_open_store_compress( ctx );
	}
}

#ifdef HAVE_LIBSSL
static void
imap_open_store_authenticate_p2( imap_store_t *ctx, struct imap_cmd *cmd ATTR_UNUSED, int response )
{
	if (response == RESP_NO)
		imap_open_store_bail( ctx, FAIL_FINAL );
	else if (response == RESP_OK)
		socket_start_tls( &ctx->conn, imap_open_store_tlsstarted2 );
}

static void
imap_open_store_tlsstarted2( int ok, void *aux )
{
	imap_store_t *ctx = (imap_store_t *)aux;

	if (!ok)
		imap_open_store_ssl_bail( ctx );
	else
		imap_exec( ctx, 0, imap_open_store_authenticate_p3, "CAPABILITY" );
}

static void
imap_open_store_authenticate_p3( imap_store_t *ctx, struct imap_cmd *cmd ATTR_UNUSED, int response )
{
	if (response == RESP_NO)
		imap_open_store_bail( ctx, FAIL_FINAL );
	else if (response == RESP_OK)
		imap_open_store_authenticate2( ctx );
}
#endif

static const char *
ensure_user( imap_server_conf_t *srvc )
{
	if (!srvc->user) {
		error( "Skipping account %s, no user\n", srvc->name );
		return 0;
	}
	return srvc->user;
}

static const char *
ensure_password( imap_server_conf_t *srvc )
{
	char *cmd = srvc->pass_cmd;

	if (cmd) {
		FILE *fp;
		int ret;
		char buffer[80];

		if (*cmd == '+') {
			flushn();
			cmd++;
		}
		if (!(fp = popen( cmd, "r" ))) {
		  pipeerr:
			sys_error( "Skipping account %s, password command failed", srvc->name );
			return 0;
		}
		if (!fgets( buffer, sizeof(buffer), fp ))
			buffer[0] = 0;
		if ((ret = pclose( fp )) < 0)
			goto pipeerr;
		if (ret) {
			if (WIFSIGNALED( ret ))
				error( "Skipping account %s, password command crashed\n", srvc->name );
			else
				error( "Skipping account %s, password command exited with status %d\n", srvc->name, WEXITSTATUS( ret ) );
			return 0;
		}
		if (!buffer[0]) {
			error( "Skipping account %s, password command produced no output\n", srvc->name );
			return 0;
		}
		buffer[strcspn( buffer, "\n" )] = 0; /* Strip trailing newline */
		free( srvc->pass ); /* From previous runs */
		srvc->pass = nfstrdup( buffer );
	} else if (!srvc->pass) {
		char *pass, prompt[80];

		flushn();
		sprintf( prompt, "Password (%s): ", srvc->name );
		pass = getpass( prompt );
		if (!pass) {
			perror( "getpass" );
			exit( 1 );
		}
		if (!*pass) {
			error( "Skipping account %s, no password\n", srvc->name );
			return 0;
		}
		/* getpass() returns a pointer to a static buffer. Make a copy for long term storage. */
		srvc->pass = nfstrdup( pass );
	}
	return srvc->pass;
}

#ifdef HAVE_LIBSASL

static sasl_callback_t sasl_callbacks[] = {
	{ SASL_CB_USER,     NULL, NULL },
	{ SASL_CB_AUTHNAME, NULL, NULL },
	{ SASL_CB_PASS,     NULL, NULL },
	{ SASL_CB_LIST_END, NULL, NULL }
};

static int
process_sasl_interact( sasl_interact_t *interact, imap_server_conf_t *srvc )
{
	const char *val;

	for (;; ++interact) {
		switch (interact->id) {
		case SASL_CB_LIST_END:
			return 0;
		case SASL_CB_USER:
		case SASL_CB_AUTHNAME:
			val = ensure_user( srvc );
			break;
		case SASL_CB_PASS:
			val = ensure_password( srvc );
			break;
		default:
			error( "Error: Unknown SASL interaction ID\n" );
			return -1;
		}
		if (!val)
			return -1;
		interact->result = val;
		interact->len = strlen( val );
	}
}

static int
process_sasl_step( imap_store_t *ctx, int rc, const char *in, uint in_len,
                   sasl_interact_t *interact, const char **out, uint *out_len )
{
	imap_server_conf_t *srvc = ((imap_store_conf_t *)ctx->gen.conf)->server;

	while (rc == SASL_INTERACT) {
		if (process_sasl_interact( interact, srvc ) < 0)
			return -1;
		rc = sasl_client_step( ctx->sasl, in, in_len, &interact, out, out_len );
	}
	if (rc == SASL_CONTINUE) {
		ctx->sasl_cont = 1;
	} else if (rc == SASL_OK) {
		ctx->sasl_cont = 0;
	} else {
		error( "Error: %s\n", sasl_errdetail( ctx->sasl ) );
		return -1;
	}
	return 0;
}

static int
decode_sasl_data( const char *prompt, char **in, uint *in_len )
{
	if (prompt) {
		int rc;
		uint prompt_len = strlen( prompt );
		/* We're decoding, the output will be shorter than prompt_len. */
		*in = nfmalloc( prompt_len );
		rc = sasl_decode64( prompt, prompt_len, *in, prompt_len, in_len );
		if (rc != SASL_OK) {
			free( *in );
			error( "Error: SASL(%d): %s\n", rc, sasl_errstring( rc, NULL, NULL ) );
			return -1;
		}
	} else {
		*in = NULL;
		*in_len = 0;
	}
	return 0;
}

static int
encode_sasl_data( const char *out, uint out_len, char **enc, uint *enc_len )
{
	int rc;
	uint enc_len_max = ((out_len + 2) / 3) * 4 + 1;
	*enc = nfmalloc( enc_len_max );
	rc = sasl_encode64( out, out_len, *enc, enc_len_max, enc_len );
	if (rc != SASL_OK) {
		free( *enc );
		error( "Error: SASL(%d): %s\n", rc, sasl_errstring( rc, NULL, NULL ) );
		return -1;
	}
	return 0;
}

static int
do_sasl_auth( imap_store_t *ctx, struct imap_cmd *cmdp ATTR_UNUSED, const char *prompt )
{
	int rc, ret, iovcnt = 0;
	uint in_len, out_len, enc_len;
	const char *out;
	char *in, *enc;
	sasl_interact_t *interact = NULL;
	conn_iovec_t iov[2];

	if (!ctx->sasl_cont) {
		error( "Error: IMAP wants more steps despite successful SASL authentication.\n" );
		goto bail;
	}
	if (decode_sasl_data( prompt, &in, &in_len ) < 0)
		goto bail;
	rc = sasl_client_step( ctx->sasl, in, in_len, &interact, &out, &out_len );
	ret = process_sasl_step( ctx, rc, in, in_len, interact, &out, &out_len );
	free( in );
	if (ret < 0)
		goto bail;

	if (out) {
		if (encode_sasl_data( out, out_len, &enc, &enc_len ) < 0)
			goto bail;

		iov[0].buf = enc;
		iov[0].len = enc_len;
		iov[0].takeOwn = GiveOwn;
		iovcnt = 1;

		if (DFlags & DEBUG_NET) {
			printf( "%s>+> %s\n", ctx->label, enc );
			fflush( stdout );
		}
	} else {
		if (DFlags & DEBUG_NET) {
			printf( "%s>+>\n", ctx->label );
			fflush( stdout );
		}
	}
	iov[iovcnt].buf = "\r\n";
	iov[iovcnt].len = 2;
	iov[iovcnt].takeOwn = KeepOwn;
	iovcnt++;
	socket_write( &ctx->conn, iov, iovcnt );
	return 0;

  bail:
	imap_open_store_bail( ctx, FAIL_FINAL );
	return -1;
}

static void
done_sasl_auth( imap_store_t *ctx, struct imap_cmd *cmd ATTR_UNUSED, int response )
{
	if (response == RESP_OK && ctx->sasl_cont) {
		sasl_interact_t *interact = NULL;
		const char *out;
		uint out_len;
		int rc = sasl_client_step( ctx->sasl, NULL, 0, &interact, &out, &out_len );
		if (process_sasl_step( ctx, rc, NULL, 0, interact, &out, &out_len ) < 0)
			warn( "Warning: SASL reported failure despite successful IMAP authentication. Ignoring...\n" );
		else if (out)
			warn( "Warning: SASL wants more steps despite successful IMAP authentication. Ignoring...\n" );
	}

	imap_open_store_authenticate2_p2( ctx, NULL, response );
}

#endif

static void
imap_open_store_authenticate2( imap_store_t *ctx )
{
	imap_store_conf_t *cfg = (imap_store_conf_t *)ctx->gen.conf;
	imap_server_conf_t *srvc = cfg->server;
	string_list_t *mech, *cmech;
	int auth_login = 0;
	int skipped_login = 0;
#ifdef HAVE_LIBSASL
	const char *saslavail;
	char saslmechs[1024], *saslend = saslmechs;
#endif

	info( "Logging in...\n" );
	for (mech = srvc->auth_mechs; mech; mech = mech->next) {
		int any = !strcmp( mech->string, "*" );
		for (cmech = ctx->auth_mechs; cmech; cmech = cmech->next) {
			if (any || !strcasecmp( mech->string, cmech->string )) {
				if (!strcasecmp( cmech->string, "LOGIN" )) {
#ifdef HAVE_LIBSSL
					if (ctx->conn.ssl || !any)
#else
					if (!any)
#endif
						auth_login = 1;
					else
						skipped_login = 1;
#ifdef HAVE_LIBSASL
				} else {
					int len = strlen( cmech->string );
					if (saslend + len + 2 > saslmechs + sizeof(saslmechs))
						oob();
					*saslend++ = ' ';
					memcpy( saslend, cmech->string, len + 1 );
					saslend += len;
#endif
				}
			}
		}
	}
#ifdef HAVE_LIBSASL
	if (saslend != saslmechs) {
		int rc;
		uint out_len = 0;
		char *enc = NULL;
		const char *gotmech = NULL, *out = NULL;
		sasl_interact_t *interact = NULL;
		struct imap_cmd *cmd;
		static int sasl_inited;

		if (!sasl_inited) {
			rc = sasl_client_init( sasl_callbacks );
			if (rc != SASL_OK) {
			  saslbail:
				error( "Error: SASL(%d): %s\n", rc, sasl_errstring( rc, NULL, NULL ) );
				goto bail;
			}
			sasl_inited = 1;
		}

		rc = sasl_client_new( "imap", srvc->sconf.host, NULL, NULL, NULL, 0, &ctx->sasl );
		if (rc != SASL_OK) {
			if (rc == SASL_NOMECH)
				goto notsasl;
			if (!ctx->sasl)
				goto saslbail;
			error( "Error: %s\n", sasl_errdetail( ctx->sasl ) );
			goto bail;
		}

		rc = sasl_client_start( ctx->sasl, saslmechs + 1, &interact, CAP(SASLIR) ? &out : NULL, &out_len, &gotmech );
		if (rc == SASL_NOMECH)
			goto notsasl;
		if (gotmech)
			info( "Authenticating with SASL mechanism %s...\n", gotmech );
		/* Technically, we are supposed to loop over sasl_client_start(),
		 * but it just calls sasl_client_step() anyway. */
		if (process_sasl_step( ctx, rc, NULL, 0, interact, CAP(SASLIR) ? &out : NULL, &out_len ) < 0)
			goto bail;
		if (out) {
			if (!out_len)
				enc = nfstrdup( "=" ); /* A zero-length initial response is encoded as padding. */
			else if (encode_sasl_data( out, out_len, &enc, NULL ) < 0)
				goto bail;
		}

		cmd = new_imap_cmd( sizeof(*cmd) );
		cmd->param.cont = do_sasl_auth;
		imap_exec( ctx, cmd, done_sasl_auth, enc ? "AUTHENTICATE %s %s" : "AUTHENTICATE %s", gotmech, enc );
		free( enc );
		return;
	  notsasl:
		if (!ctx->sasl || sasl_listmech( ctx->sasl, NULL, "", "", "", &saslavail, NULL, NULL ) != SASL_OK)
			saslavail = "(none)";  /* EXTERNAL is always there anyway. */
		if (!auth_login) {
			error( "IMAP error: selected SASL mechanism(s) not available;\n"
			       "   selected:%s\n   available: %s\n", saslmechs, saslavail );
			goto skipnote;
		}
		info( "NOT using available SASL mechanism(s): %s\n", saslavail );
		sasl_dispose( &ctx->sasl );
	}
#endif
	if (auth_login) {
		if (!ensure_user( srvc ) || !ensure_password( srvc ))
			goto bail;
#ifdef HAVE_LIBSSL
		if (!ctx->conn.ssl)
#endif
			warn( "*** IMAP Warning *** Password is being sent in the clear\n" );
		imap_exec( ctx, 0, imap_open_store_authenticate2_p2,
		           "LOGIN \"%\\s\" \"%\\s\"", srvc->user, srvc->pass );
		return;
	}
	error( "IMAP error: server supports no acceptable authentication mechanism\n" );
#ifdef HAVE_LIBSASL
  skipnote:
#endif
	if (skipped_login)
		error( "Note: not using LOGIN because connection is not encrypted;\n"
		       "      use 'AuthMechs LOGIN' explicitly to force it.\n" );

  bail:
	imap_open_store_bail( ctx, FAIL_FINAL );
}

static void
imap_open_store_authenticate2_p2( imap_store_t *ctx, struct imap_cmd *cmd ATTR_UNUSED, int response )
{
	if (response == RESP_NO)
		imap_open_store_bail( ctx, FAIL_FINAL );
	else if (response == RESP_OK)
		imap_open_store_compress( ctx );
}

static void
imap_open_store_compress( imap_store_t *ctx )
{
#ifdef HAVE_LIBZ
	if (CAP(COMPRESS_DEFLATE)) {
		imap_exec( ctx, 0, imap_open_store_compress_p2, "COMPRESS DEFLATE" );
		return;
	}
#endif
	imap_open_store_namespace( ctx );
}

#ifdef HAVE_LIBZ
static void
imap_open_store_compress_p2( imap_store_t *ctx, struct imap_cmd *cmd ATTR_UNUSED, int response )
{
	if (response == RESP_NO) {
		/* We already reported an error, but it's not fatal to us. */
		imap_open_store_namespace( ctx );
	} else if (response == RESP_OK) {
		socket_start_deflate( &ctx->conn );
		imap_open_store_namespace( ctx );
	}
}
#endif

static void
imap_open_store_namespace( imap_store_t *ctx )
{
	imap_store_conf_t *cfg = (imap_store_conf_t *)ctx->gen.conf;

	ctx->state = SST_HALF;
	ctx->prefix = cfg->gen.path;
	ctx->delimiter[0] = cfg->delimiter ? cfg->delimiter : 0;
	if (((!ctx->prefix && cfg->use_namespace) || !cfg->delimiter) && CAP(NAMESPACE)) {
		/* get NAMESPACE info */
		if (!ctx->got_namespace)
			imap_exec( ctx, 0, imap_open_store_namespace_p2, "NAMESPACE" );
		else
			imap_open_store_namespace2( ctx );
		return;
	}
	imap_open_store_finalize( ctx );
}

static void
imap_open_store_namespace_p2( imap_store_t *ctx, struct imap_cmd *cmd ATTR_UNUSED, int response )
{
	if (response == RESP_NO) {
		imap_open_store_bail( ctx, FAIL_FINAL );
	} else if (response == RESP_OK) {
		ctx->got_namespace = 1;
		imap_open_store_namespace2( ctx );
	}
}

static void
imap_open_store_namespace2( imap_store_t *ctx )
{
	imap_store_conf_t *cfg = (imap_store_conf_t *)ctx->gen.conf;
	list_t *nsp, *nsp_1st;

	/* XXX for now assume 1st personal namespace */
	if (is_list( (nsp = ctx->ns_personal) ) &&
	    is_list( (nsp_1st = nsp->child) ))
	{
		list_t *nsp_1st_ns = nsp_1st->child;
		list_t *nsp_1st_dl = nsp_1st_ns->next;
		if (!ctx->prefix && cfg->use_namespace)
			ctx->prefix = nsp_1st_ns->val;
<<<<<<< HEAD
		if (!ctx->delimiter[0])
			ctx->delimiter[0] = nsp_1st_dl->val[0];
		imap_open_store_finalize( ctx );
	} else {
		imap_open_store_bail( ctx, FAIL_FINAL );
=======
		if (!ctx->delimiter && is_atom( nsp_1st_dl ))
			ctx->delimiter = nfstrdup( nsp_1st_dl->val );
>>>>>>> 74396873
	}
	imap_open_store_finalize( ctx );
}

static void
imap_open_store_finalize( imap_store_t *ctx )
{
	ctx->state = SST_GOOD;
	if (!ctx->prefix)
		ctx->prefix = "";
	ctx->trashnc = TrashUnknown;
	ctx->callbacks.imap_open( DRV_OK, ctx->callback_aux );
}

#ifdef HAVE_LIBSSL
static void
imap_open_store_ssl_bail( imap_store_t *ctx )
{
	/* This avoids that we try to send LOGOUT to an unusable socket. */
	socket_close( &ctx->conn );
	imap_open_store_bail( ctx, FAIL_FINAL );
}
#endif

static void
imap_open_store_bail( imap_store_t *ctx, int failed )
{
	((imap_store_conf_t *)ctx->gen.conf)->server->failed = failed;
	ctx->callbacks.imap_open( DRV_STORE_BAD, ctx->callback_aux );
}

/******************* imap_open_box *******************/

static int
imap_select_box( store_t *gctx, const char *name )
{
	imap_store_t *ctx = (imap_store_t *)gctx;

	free_generic_messages( gctx->msgs );
	gctx->msgs = 0;
	ctx->msgapp = &gctx->msgs;

	ctx->name = name;
	return DRV_OK;
}

static void
imap_open_box( store_t *gctx,
               void (*cb)( int sts, void *aux ), void *aux )
{
	imap_store_t *ctx = (imap_store_t *)gctx;
	struct imap_cmd_simple *cmd;
	char *buf;

	if (prepare_box( &buf, ctx ) < 0) {
		cb( DRV_BOX_BAD, aux );
		return;
	}

	ctx->gen.uidnext = 0;

	INIT_IMAP_CMD(imap_cmd_simple, cmd, cb, aux)
	cmd->gen.param.failok = 1;
	imap_exec( ctx, &cmd->gen, imap_done_simple_box,
	           "SELECT \"%\\s\"", buf );
	free( buf );
}

/******************* imap_create_box *******************/

static void
imap_create_box( store_t *gctx,
                 void (*cb)( int sts, void *aux ), void *aux )
{
	imap_store_t *ctx = (imap_store_t *)gctx;
	struct imap_cmd_simple *cmd;
	char *buf;

	if (prepare_box( &buf, ctx ) < 0) {
		cb( DRV_BOX_BAD, aux );
		return;
	}

	INIT_IMAP_CMD(imap_cmd_simple, cmd, cb, aux)
	imap_exec( ctx, &cmd->gen, imap_done_simple_box,
	           "CREATE \"%\\s\"", buf );
	free( buf );
}

/******************* imap_delete_box *******************/

static int
imap_confirm_box_empty( store_t *gctx )
{
	return gctx->count ? DRV_BOX_BAD : DRV_OK;
}

static void imap_delete_box_p2( imap_store_t *, struct imap_cmd *, int );

static void
imap_delete_box( store_t *gctx,
                 void (*cb)( int sts, void *aux ), void *aux )
{
	imap_store_t *ctx = (imap_store_t *)gctx;
	struct imap_cmd_simple *cmd;

	INIT_IMAP_CMD(imap_cmd_simple, cmd, cb, aux)
	imap_exec( ctx, &cmd->gen, imap_delete_box_p2, "CLOSE" );
}

static void
imap_delete_box_p2( imap_store_t *ctx, struct imap_cmd *gcmd, int response )
{
	struct imap_cmd_simple *cmdp = (struct imap_cmd_simple *)gcmd;
	struct imap_cmd_simple *cmd;
	char *buf;

	if (response != RESP_OK) {
		imap_done_simple_box( ctx, &cmdp->gen, response );
		return;
	}

	if (prepare_box( &buf, ctx ) < 0) {
		imap_done_simple_box( ctx, &cmdp->gen, RESP_NO );
		return;
	}
	INIT_IMAP_CMD(imap_cmd_simple, cmd, cmdp->callback, cmdp->callback_aux)
	imap_exec( ctx, &cmd->gen, imap_done_simple_box,
	           "DELETE \"%\\s\"", buf );
	free( buf );
}

static int
imap_finish_delete_box( store_t *gctx ATTR_UNUSED )
{
	return DRV_OK;
}

/******************* imap_load_box *******************/

static void
imap_prepare_load_box( store_t *gctx, int opts )
{
	gctx->opts = opts;
}

static void imap_submit_load( imap_store_t *, const char *, int, struct imap_cmd_refcounted_state * );

static void
imap_load_box( store_t *gctx, int minuid, int maxuid, int newuid, int_array_t excs,
               void (*cb)( int sts, void *aux ), void *aux )
{
	imap_store_t *ctx = (imap_store_t *)gctx;
	int i, j, bl;
	char buf[1000];

	if (!ctx->gen.count) {
		free( excs.data );
		cb( DRV_OK, aux );
	} else {
		struct imap_cmd_refcounted_state *sts = imap_refcounted_new_state( cb, aux );

		for (i = 0; i < excs.size; ) {
			for (bl = 0; i < excs.size && bl < 960; i++) {
				if (bl)
					buf[bl++] = ',';
				bl += sprintf( buf + bl, "%d", excs.data[i] );
				j = i;
				for (; i + 1 < excs.size && excs.data[i + 1] == excs.data[i] + 1; i++) {}
				if (i != j)
					bl += sprintf( buf + bl, ":%d", excs.data[i] );
			}
			imap_submit_load( ctx, buf, 0, sts );
		}
		if (maxuid == INT_MAX)
			maxuid = ctx->gen.uidnext ? ctx->gen.uidnext - 1 : 0x7fffffff;
		if (maxuid >= minuid) {
			if ((ctx->gen.opts & OPEN_FIND) && minuid < newuid) {
				sprintf( buf, "%d:%d", minuid, newuid - 1 );
				imap_submit_load( ctx, buf, 0, sts );
				if (newuid > maxuid)
					goto done;
				sprintf( buf, "%d:%d", newuid, maxuid );
			} else {
				sprintf( buf, "%d:%d", minuid, maxuid );
			}
			imap_submit_load( ctx, buf, (ctx->gen.opts & OPEN_FIND), sts );
		}
	  done:
		free( excs.data );
		imap_refcounted_done( sts );
	}
}

static void
imap_submit_load( imap_store_t *ctx, const char *buf, int tuids, struct imap_cmd_refcounted_state *sts )
{
	imap_exec( ctx, imap_refcounted_new_cmd( sts ), imap_refcounted_done_box,
	           "UID FETCH %s (UID%s%s%s)", buf,
	           (ctx->gen.opts & OPEN_FLAGS) ? " FLAGS" : "",
	           (ctx->gen.opts & OPEN_SIZE) ? " RFC822.SIZE" : "",
	           tuids ? " BODY.PEEK[HEADER.FIELDS (X-TUID)]" : "");
}

/******************* imap_fetch_msg *******************/

static void imap_fetch_msg_p2( imap_store_t *ctx, struct imap_cmd *gcmd, int response );

static void
imap_fetch_msg( store_t *ctx, message_t *msg, msg_data_t *data,
                void (*cb)( int sts, void *aux ), void *aux )
{
	struct imap_cmd_fetch_msg *cmd;

	INIT_IMAP_CMD_X(imap_cmd_fetch_msg, cmd, cb, aux)
	cmd->gen.gen.param.uid = msg->uid;
	cmd->msg_data = data;
	data->data = 0;
	imap_exec( (imap_store_t *)ctx, &cmd->gen.gen, imap_fetch_msg_p2,
	           "UID FETCH %d (%s%sBODY.PEEK[])", msg->uid,
	           !(msg->status & M_FLAGS) ? "FLAGS " : "",
	           (data->date== -1) ? "INTERNALDATE " : "" );
}

static void
imap_fetch_msg_p2( imap_store_t *ctx, struct imap_cmd *gcmd, int response )
{
	struct imap_cmd_fetch_msg *cmd = (struct imap_cmd_fetch_msg *)gcmd;

	if (response == RESP_OK && !cmd->msg_data->data) {
		/* The FETCH succeeded, but there is no message with this UID. */
		response = RESP_NO;
	}
	imap_done_simple_msg( ctx, gcmd, response );
}

/******************* imap_set_msg_flags *******************/

static void imap_set_flags_p2( imap_store_t *, struct imap_cmd *, int );

static int
imap_make_flags( int flags, char *buf )
{
	const char *s;
	uint i, d;

	for (i = d = 0; i < as(Flags); i++)
		if (flags & (1 << i)) {
			buf[d++] = ' ';
			buf[d++] = '\\';
			for (s = Flags[i]; *s; s++)
				buf[d++] = *s;
		}
	buf[0] = '(';
	buf[d++] = ')';
	return d;
}

static void
imap_flags_helper( imap_store_t *ctx, int uid, char what, int flags,
                   struct imap_cmd_refcounted_state *sts )
{
	char buf[256];

	buf[imap_make_flags( flags, buf )] = 0;
	imap_exec( ctx, imap_refcounted_new_cmd( sts ), imap_set_flags_p2,
	           "UID STORE %d %cFLAGS.SILENT %s", uid, what, buf );
}

static void
imap_set_msg_flags( store_t *gctx, message_t *msg, int uid, int add, int del,
                    void (*cb)( int sts, void *aux ), void *aux )
{
	imap_store_t *ctx = (imap_store_t *)gctx;

	if (msg) {
		uid = msg->uid;
		add &= ~msg->flags;
		del &= msg->flags;
		msg->flags |= add;
		msg->flags &= ~del;
	}
	if (add || del) {
		struct imap_cmd_refcounted_state *sts = imap_refcounted_new_state( cb, aux );
		if (add)
			imap_flags_helper( ctx, uid, '+', add, sts );
		if (del)
			imap_flags_helper( ctx, uid, '-', del, sts );
		imap_refcounted_done( sts );
	} else {
		cb( DRV_OK, aux );
	}
}

static void
imap_set_flags_p2( imap_store_t *ctx ATTR_UNUSED, struct imap_cmd *cmd, int response )
{
	struct imap_cmd_refcounted_state *sts = ((struct imap_cmd_refcounted *)cmd)->state;
	switch (response) {
	case RESP_CANCEL:
		sts->ret_val = DRV_CANCELED;
		break;
	case RESP_NO:
		if (sts->ret_val == DRV_OK) /* Don't override cancelation. */
			sts->ret_val = DRV_MSG_BAD;
		break;
	}
	imap_refcounted_done( sts );
}

/******************* imap_close_box *******************/

static void
imap_close_box( store_t *gctx,
                void (*cb)( int sts, void *aux ), void *aux )
{
	imap_store_t *ctx = (imap_store_t *)gctx;

	if (ctx->gen.conf->trash && CAP(UIDPLUS)) {
		struct imap_cmd_refcounted_state *sts = imap_refcounted_new_state( cb, aux );
		message_t *msg, *fmsg, *nmsg;
		int bl;
		char buf[1000];

		for (msg = ctx->gen.msgs; ; ) {
			for (bl = 0; msg && bl < 960; msg = msg->next) {
				if (!(msg->flags & F_DELETED))
					continue;
				if (bl)
					buf[bl++] = ',';
				bl += sprintf( buf + bl, "%d", msg->uid );
				fmsg = msg;
				for (; (nmsg = msg->next) && (nmsg->flags & F_DELETED); msg = nmsg) {}
				if (msg != fmsg)
					bl += sprintf( buf + bl, ":%d", msg->uid );
			}
			if (!bl)
				break;
			imap_exec( ctx, imap_refcounted_new_cmd( sts ), imap_refcounted_done_box,
			           "UID EXPUNGE %s", buf );
		}
		imap_refcounted_done( sts );
	} else {
		/* This is inherently racy: it may cause messages which other clients
		 * marked as deleted to be expunged without being trashed. */
		struct imap_cmd_simple *cmd;
		INIT_IMAP_CMD(imap_cmd_simple, cmd, cb, aux)
		imap_exec( ctx, &cmd->gen, imap_done_simple_box, "CLOSE" );
	}
}

/******************* imap_trash_msg *******************/

static void
imap_trash_msg( store_t *gctx, message_t *msg,
                void (*cb)( int sts, void *aux ), void *aux )
{
	imap_store_t *ctx = (imap_store_t *)gctx;
	struct imap_cmd_simple *cmd;
	char *buf;

	INIT_IMAP_CMD(imap_cmd_simple, cmd, cb, aux)
	cmd->gen.param.create = 1;
	cmd->gen.param.to_trash = 1;
	if (prepare_trash( &buf, ctx ) < 0) {
		cb( DRV_BOX_BAD, aux );
		return;
	}
	imap_exec( ctx, &cmd->gen, imap_done_simple_msg,
	           CAP(MOVE) ? "UID MOVE %d \"%\\s\"" : "UID COPY %d \"%\\s\"", msg->uid, buf );
	free( buf );
}

/******************* imap_store_msg *******************/

static void imap_store_msg_p2( imap_store_t *, struct imap_cmd *, int );

static size_t
my_strftime( char *s, size_t max, const char *fmt, const struct tm *tm )
{
    return strftime( s, max, fmt, tm );
}

static void
imap_store_msg( store_t *gctx, msg_data_t *data, int to_trash,
                void (*cb)( int sts, int uid, void *aux ), void *aux )
{
	imap_store_t *ctx = (imap_store_t *)gctx;
	struct imap_cmd_out_uid *cmd;
	char *buf;
	int d;
	char flagstr[128], datestr[64];

	d = 0;
	if (data->flags) {
		d = imap_make_flags( data->flags, flagstr );
		flagstr[d++] = ' ';
	}
	flagstr[d] = 0;

	INIT_IMAP_CMD(imap_cmd_out_uid, cmd, cb, aux)
	ctx->buffer_mem += data->len;
	cmd->gen.param.data_len = data->len;
	cmd->gen.param.data = data->data;
	cmd->out_uid = -2;

	if (to_trash) {
		cmd->gen.param.create = 1;
		cmd->gen.param.to_trash = 1;
		if (prepare_trash( &buf, ctx ) < 0) {
			cb( DRV_BOX_BAD, -1, aux );
			return;
		}
	} else {
		if (prepare_box( &buf, ctx ) < 0) {
			cb( DRV_BOX_BAD, -1, aux );
			return;
		}
	}
	if (data->date) {
		/* configure ensures that %z actually works. */
		my_strftime( datestr, sizeof(datestr), "%d-%b-%Y %H:%M:%S %z", localtime( &data->date ) );
		imap_exec( ctx, &cmd->gen, imap_store_msg_p2,
		           "APPEND \"%\\s\" %s\"%\\s\" ", buf, flagstr, datestr );
	} else {
		imap_exec( ctx, &cmd->gen, imap_store_msg_p2,
		           "APPEND \"%\\s\" %s", buf, flagstr );
	}
	free( buf );
}

static void
imap_store_msg_p2( imap_store_t *ctx ATTR_UNUSED, struct imap_cmd *cmd, int response )
{
	struct imap_cmd_out_uid *cmdp = (struct imap_cmd_out_uid *)cmd;

	transform_msg_response( &response );
	cmdp->callback( response, cmdp->out_uid, cmdp->callback_aux );
}

/******************* imap_find_new_msgs *******************/

static void imap_find_new_msgs_p2( imap_store_t *, struct imap_cmd *, int );

static void
imap_find_new_msgs( store_t *gctx, int newuid,
                    void (*cb)( int sts, void *aux ), void *aux )
{
	imap_store_t *ctx = (imap_store_t *)gctx;
	struct imap_cmd_find_new *cmd;

	INIT_IMAP_CMD_X(imap_cmd_find_new, cmd, cb, aux)
	cmd->uid = newuid;
	imap_exec( (imap_store_t *)ctx, &cmd->gen.gen, imap_find_new_msgs_p2, "CHECK" );
}

static void
imap_find_new_msgs_p2( imap_store_t *ctx, struct imap_cmd *gcmd, int response )
{
	struct imap_cmd_find_new *cmdp = (struct imap_cmd_find_new *)gcmd;
	struct imap_cmd_simple *cmd;

	if (response != RESP_OK) {
		imap_done_simple_box( ctx, gcmd, response );
		return;
	}
	INIT_IMAP_CMD(imap_cmd_simple, cmd, cmdp->gen.callback, cmdp->gen.callback_aux)
	imap_exec( (imap_store_t *)ctx, &cmd->gen, imap_done_simple_box,
	           "UID FETCH %d:1000000000 (UID BODY.PEEK[HEADER.FIELDS (X-TUID)])", cmdp->uid );
}

/******************* imap_list_store *******************/

static void
imap_list_store( store_t *gctx, int flags,
                 void (*cb)( int sts, void *aux ), void *aux )
{
	imap_store_t *ctx = (imap_store_t *)gctx;
	struct imap_cmd_refcounted_state *sts = imap_refcounted_new_state( cb, aux );

	if ((flags & (LIST_PATH | LIST_PATH_MAYBE)) && (!(flags & LIST_INBOX) || !is_inbox( ctx, ctx->prefix, -1 )))
		imap_exec( ctx, imap_refcounted_new_cmd( sts ), imap_refcounted_done_box,
		           "LIST \"\" \"%\\s*\"", ctx->prefix );
	if ((flags & LIST_INBOX) && (!(flags & (LIST_PATH | LIST_PATH_MAYBE)) || *ctx->prefix))
		imap_exec( ctx, imap_refcounted_new_cmd( sts ), imap_refcounted_done_box,
		           "LIST \"\" INBOX*" );
	imap_refcounted_done( sts );
}

/******************* imap_cancel_cmds *******************/

static void
imap_cancel_cmds( store_t *gctx,
                  void (*cb)( void *aux ), void *aux )
{
	imap_store_t *ctx = (imap_store_t *)gctx;

	cancel_pending_imap_cmds( ctx );
	if (ctx->in_progress) {
		ctx->canceling = 1;
		ctx->callbacks.imap_cancel = cb;
		ctx->callback_aux = aux;
	} else {
		cb( aux );
	}
}

/******************* imap_commit_cmds *******************/

static void
imap_commit_cmds( store_t *gctx )
{
	(void)gctx;
}

/******************* imap_memory_usage *******************/

static int
imap_memory_usage( store_t *gctx )
{
	imap_store_t *ctx = (imap_store_t *)gctx;

	return ctx->buffer_mem + ctx->conn.buffer_mem;
}

/******************* imap_fail_state *******************/

static int
imap_fail_state( store_conf_t *gconf )
{
	return ((imap_store_conf_t *)gconf)->server->failed;
}

/******************* imap_parse_store *******************/

imap_server_conf_t *servers, **serverapp = &servers;

static int
imap_parse_store( conffile_t *cfg, store_conf_t **storep )
{
	imap_store_conf_t *store;
	imap_server_conf_t *server, *srv, sserver;
	const char *type, *name, *arg;
	unsigned u;
	int acc_opt = 0;
#ifdef HAVE_LIBSSL
	/* Legacy SSL options */
	int require_ssl = -1, use_imaps = -1;
	int use_sslv2 = -1, use_sslv3 = -1, use_tlsv1 = -1, use_tlsv11 = -1, use_tlsv12 = -1;
#endif
	/* Legacy SASL option */
	int require_cram = -1;

	if (!strcasecmp( "IMAPAccount", cfg->cmd )) {
		server = nfcalloc( sizeof(*server) );
		server->name = nfstrdup( cfg->val );
		*serverapp = server;
		serverapp = &server->next;
		store = 0;
		*storep = 0;
	} else if (!strcasecmp( "IMAPStore", cfg->cmd )) {
		store = nfcalloc( sizeof(*store) );
		store->gen.driver = &imap_driver;
		store->gen.name = nfstrdup( cfg->val );
		store->use_namespace = 1;
		*storep = &store->gen;
		memset( &sserver, 0, sizeof(sserver) );
		server = &sserver;
	} else
		return 0;

	server->sconf.timeout = 20;
#ifdef HAVE_LIBSSL
	server->ssl_type = -1;
	server->sconf.ssl_versions = -1;
	server->sconf.system_certs = 1;
#endif
	server->max_in_progress = INT_MAX;

	while (getcline( cfg ) && cfg->cmd) {
		if (!strcasecmp( "Host", cfg->cmd )) {
			/* The imap[s]: syntax is just a backwards compat hack. */
			arg = cfg->val;
#ifdef HAVE_LIBSSL
			if (starts_with( arg, -1, "imaps:", 6 )) {
				arg += 6;
				server->ssl_type = SSL_IMAPS;
				if (server->sconf.ssl_versions == -1)
					server->sconf.ssl_versions = SSLv2 | SSLv3 | TLSv1;
			} else
#endif
			if (starts_with( arg, -1, "imap:", 5 ))
				arg += 5;
			if (starts_with( arg, -1, "//", 2 ))
				arg += 2;
			if (arg != cfg->val)
				warn( "%s:%d: Notice: URL notation is deprecated; use a plain host name and possibly 'SSLType IMAPS' instead\n", cfg->file, cfg->line );
			server->sconf.host = nfstrdup( arg );
		}
		else if (!strcasecmp( "User", cfg->cmd ))
			server->user = nfstrdup( cfg->val );
		else if (!strcasecmp( "Pass", cfg->cmd ))
			server->pass = nfstrdup( cfg->val );
		else if (!strcasecmp( "PassCmd", cfg->cmd ))
			server->pass_cmd = nfstrdup( cfg->val );
		else if (!strcasecmp( "Port", cfg->cmd ))
			server->sconf.port = parse_int( cfg );
		else if (!strcasecmp( "Timeout", cfg->cmd ))
			server->sconf.timeout = parse_int( cfg );
		else if (!strcasecmp( "PipelineDepth", cfg->cmd )) {
			if ((server->max_in_progress = parse_int( cfg )) < 1) {
				error( "%s:%d: PipelineDepth must be at least 1\n", cfg->file, cfg->line );
				cfg->err = 1;
			}
		} else if (!strcasecmp( "DisableExtension", cfg->cmd ) ||
		           !strcasecmp( "DisableExtensions", cfg->cmd )) {
			arg = cfg->val;
			do {
				for (u = 0; u < as(cap_list); u++) {
					if (!strcasecmp( cap_list[u], arg )) {
						server->cap_mask |= 1 << u;
						goto gotcap;
					}
				}
				error( "%s:%d: Unrecognized IMAP extension '%s'\n", cfg->file, cfg->line, arg );
				cfg->err = 1;
			  gotcap: ;
			} while ((arg = get_arg( cfg, ARG_OPTIONAL, 0 )));
		}
#ifdef HAVE_LIBSSL
		else if (!strcasecmp( "CertificateFile", cfg->cmd )) {
			server->sconf.cert_file = expand_strdup( cfg->val );
			if (access( server->sconf.cert_file, R_OK )) {
				sys_error( "%s:%d: CertificateFile '%s'",
				           cfg->file, cfg->line, server->sconf.cert_file );
				cfg->err = 1;
			}
		} else if (!strcasecmp( "SystemCertificates", cfg->cmd )) {
			server->sconf.system_certs = parse_bool( cfg );
		} else if (!strcasecmp( "ClientCertificate", cfg->cmd )) {
			server->sconf.client_certfile = expand_strdup( cfg->val );
			if (access( server->sconf.client_certfile, R_OK )) {
				sys_error( "%s:%d: ClientCertificate '%s'",
				           cfg->file, cfg->line, server->sconf.client_certfile );
				cfg->err = 1;
			}
		} else if (!strcasecmp( "ClientKey", cfg->cmd )) {
			server->sconf.client_keyfile = expand_strdup( cfg->val );
			if (access( server->sconf.client_keyfile, R_OK )) {
				sys_error( "%s:%d: ClientKey '%s'",
				           cfg->file, cfg->line, server->sconf.client_keyfile );
				cfg->err = 1;
			}
		} else if (!strcasecmp( "SSLType", cfg->cmd )) {
			if (!strcasecmp( "None", cfg->val )) {
				server->ssl_type = SSL_None;
			} else if (!strcasecmp( "STARTTLS", cfg->val )) {
				server->ssl_type = SSL_STARTTLS;
			} else if (!strcasecmp( "IMAPS", cfg->val )) {
				server->ssl_type = SSL_IMAPS;
			} else {
				error( "%s:%d: Invalid SSL type\n", cfg->file, cfg->line );
				cfg->err = 1;
			}
		} else if (!strcasecmp( "SSLVersion", cfg->cmd ) ||
		           !strcasecmp( "SSLVersions", cfg->cmd )) {
			server->sconf.ssl_versions = 0;
			arg = cfg->val;
			do {
				if (!strcasecmp( "SSLv2", arg )) {
					server->sconf.ssl_versions |= SSLv2;
				} else if (!strcasecmp( "SSLv3", arg )) {
					server->sconf.ssl_versions |= SSLv3;
				} else if (!strcasecmp( "TLSv1", arg )) {
					server->sconf.ssl_versions |= TLSv1;
				} else if (!strcasecmp( "TLSv1.1", arg )) {
					server->sconf.ssl_versions |= TLSv1_1;
				} else if (!strcasecmp( "TLSv1.2", arg )) {
					server->sconf.ssl_versions |= TLSv1_2;
				} else {
					error( "%s:%d: Unrecognized SSL version\n", cfg->file, cfg->line );
					cfg->err = 1;
				}
			} while ((arg = get_arg( cfg, ARG_OPTIONAL, 0 )));
		} else if (!strcasecmp( "RequireSSL", cfg->cmd ))
			require_ssl = parse_bool( cfg );
		else if (!strcasecmp( "UseIMAPS", cfg->cmd ))
			use_imaps = parse_bool( cfg );
		else if (!strcasecmp( "UseSSLv2", cfg->cmd ))
			use_sslv2 = parse_bool( cfg );
		else if (!strcasecmp( "UseSSLv3", cfg->cmd ))
			use_sslv3 = parse_bool( cfg );
		else if (!strcasecmp( "UseTLSv1", cfg->cmd ))
			use_tlsv1 = parse_bool( cfg );
		else if (!strcasecmp( "UseTLSv1.1", cfg->cmd ))
			use_tlsv11 = parse_bool( cfg );
		else if (!strcasecmp( "UseTLSv1.2", cfg->cmd ))
			use_tlsv12 = parse_bool( cfg );
#endif
		else if (!strcasecmp( "AuthMech", cfg->cmd ) ||
		         !strcasecmp( "AuthMechs", cfg->cmd )) {
			arg = cfg->val;
			do
				add_string_list( &server->auth_mechs, arg );
			while ((arg = get_arg( cfg, ARG_OPTIONAL, 0 )));
		} else if (!strcasecmp( "RequireCRAM", cfg->cmd ))
			require_cram = parse_bool( cfg );
		else if (!strcasecmp( "Tunnel", cfg->cmd ))
			server->sconf.tunnel = nfstrdup( cfg->val );
		else if (store) {
			if (!strcasecmp( "Account", cfg->cmd )) {
				for (srv = servers; srv; srv = srv->next)
					if (srv->name && !strcmp( srv->name, cfg->val ))
						goto gotsrv;
				error( "%s:%d: unknown IMAP account '%s'\n", cfg->file, cfg->line, cfg->val );
				cfg->err = 1;
				continue;
			  gotsrv:
				store->server = srv;
			} else if (!strcasecmp( "UseNamespace", cfg->cmd ))
				store->use_namespace = parse_bool( cfg );
			else if (!strcasecmp( "Path", cfg->cmd ))
				store->gen.path = nfstrdup( cfg->val );
			else if (!strcasecmp( "PathDelimiter", cfg->cmd )) {
				if (strlen( cfg->val ) != 1) {
					error( "%s:%d: Path delimiter must be exactly one character long\n", cfg->file, cfg->line );
					cfg->err = 1;
					continue;
				}
				store->delimiter = cfg->val[0];
			} else
				parse_generic_store( &store->gen, cfg );
			continue;
		} else {
			error( "%s:%d: unknown/misplaced keyword '%s'\n", cfg->file, cfg->line, cfg->cmd );
			cfg->err = 1;
			continue;
		}
		acc_opt = 1;
	}
	if (store)
		type = "IMAP store", name = store->gen.name;
	else
		type = "IMAP account", name = server->name;
	if (!store || !store->server) {
		if (!server->sconf.tunnel && !server->sconf.host) {
			error( "%s '%s' has neither Tunnel nor Host\n", type, name );
			cfg->err = 1;
			return 1;
		}
		if (server->pass && server->pass_cmd) {
			error( "%s '%s' has both Pass and PassCmd\n", type, name );
			cfg->err = 1;
			return 1;
		}
#ifdef HAVE_LIBSSL
		if ((use_sslv2 & use_sslv3 & use_tlsv1 & use_tlsv11 & use_tlsv12) != -1 || use_imaps >= 0 || require_ssl >= 0) {
			if (server->ssl_type >= 0 || server->sconf.ssl_versions >= 0) {
				error( "%s '%s': The deprecated UseSSL*, UseTLS*, UseIMAPS, and RequireSSL options are mutually exlusive with SSLType and SSLVersions.\n", type, name );
				cfg->err = 1;
				return 1;
			}
			warn( "Notice: %s '%s': UseSSL*, UseTLS*, UseIMAPS, and RequireSSL are deprecated. Use SSLType and SSLVersions instead.\n", type, name );
			server->sconf.ssl_versions =
					(use_sslv2 != 1 ? 0 : SSLv2) |
					(use_sslv3 != 1 ? 0 : SSLv3) |
					(use_tlsv1 == 0 ? 0 : TLSv1) |
					(use_tlsv11 != 1 ? 0 : TLSv1_1) |
					(use_tlsv12 != 1 ? 0 : TLSv1_2);
			if (use_imaps == 1) {
				server->ssl_type = SSL_IMAPS;
			} else if (require_ssl) {
				server->ssl_type = SSL_STARTTLS;
			} else if (!server->sconf.ssl_versions) {
				server->ssl_type = SSL_None;
			} else {
				warn( "Notice: %s '%s': 'RequireSSL no' is being ignored\n", type, name );
				server->ssl_type = SSL_STARTTLS;
			}
			if (server->ssl_type != SSL_None && !server->sconf.ssl_versions) {
				error( "%s '%s' requires SSL but no SSL versions enabled\n", type, name );
				cfg->err = 1;
				return 1;
			}
		} else {
			if (server->sconf.ssl_versions < 0)
				server->sconf.ssl_versions = TLSv1; /* Most compatible and still reasonably secure. */
			if (server->ssl_type < 0)
				server->ssl_type = server->sconf.tunnel ? SSL_None : SSL_STARTTLS;
		}
#endif
		if (require_cram >= 0) {
			if (server->auth_mechs) {
				error( "%s '%s': The deprecated RequireCRAM option is mutually exlusive with AuthMech.\n", type, name );
				cfg->err = 1;
				return 1;
			}
			warn( "Notice: %s '%s': RequireCRAM is deprecated. Use AuthMech instead.\n", type, name );
			if (require_cram)
				add_string_list(&server->auth_mechs, "CRAM-MD5");
		}
		if (!server->auth_mechs)
			add_string_list( &server->auth_mechs, "*" );
		if (!server->sconf.port)
			server->sconf.port =
#ifdef HAVE_LIBSSL
				server->ssl_type == SSL_IMAPS ? 993 :
#endif
				143;
	}
	if (store) {
		if (!store->server) {
			store->server = nfmalloc( sizeof(sserver) );
			memcpy( store->server, &sserver, sizeof(sserver) );
			store->server->name = store->gen.name;
		} else if (acc_opt) {
			error( "%s '%s' has both Account and account-specific options\n", type, name );
			cfg->err = 1;
		}
	}
	return 1;
}

struct driver imap_driver = {
	DRV_CRLF | DRV_VERBOSE,
	imap_parse_store,
	imap_cleanup,
	imap_alloc_store,
	imap_connect_store,
	imap_free_store,
	imap_cancel_store,
	imap_list_store,
	imap_select_box,
	imap_create_box,
	imap_open_box,
	imap_confirm_box_empty,
	imap_delete_box,
	imap_finish_delete_box,
	imap_prepare_load_box,
	imap_load_box,
	imap_fetch_msg,
	imap_store_msg,
	imap_find_new_msgs,
	imap_set_msg_flags,
	imap_trash_msg,
	imap_close_box,
	imap_cancel_cmds,
	imap_commit_cmds,
	imap_memory_usage,
	imap_fail_state,
};<|MERGE_RESOLUTION|>--- conflicted
+++ resolved
@@ -2185,16 +2185,8 @@
 		list_t *nsp_1st_dl = nsp_1st_ns->next;
 		if (!ctx->prefix && cfg->use_namespace)
 			ctx->prefix = nsp_1st_ns->val;
-<<<<<<< HEAD
-		if (!ctx->delimiter[0])
+		if (!ctx->delimiter[0] && is_atom( nsp_1st_dl ))
 			ctx->delimiter[0] = nsp_1st_dl->val[0];
-		imap_open_store_finalize( ctx );
-	} else {
-		imap_open_store_bail( ctx, FAIL_FINAL );
-=======
-		if (!ctx->delimiter && is_atom( nsp_1st_dl ))
-			ctx->delimiter = nfstrdup( nsp_1st_dl->val );
->>>>>>> 74396873
 	}
 	imap_open_store_finalize( ctx );
 }
